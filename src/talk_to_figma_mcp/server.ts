#!/usr/bin/env node

import { McpServer } from "@modelcontextprotocol/sdk/server/mcp.js";
import { StdioServerTransport } from "@modelcontextprotocol/sdk/server/stdio.js";
import { z } from "zod";
import WebSocket from "ws";
import { v4 as uuidv4 } from "uuid";

import path from "path";

// Define TypeScript interfaces for Figma responses
interface FigmaResponse {
  id: string;
  result?: any;
  error?: string;
}

// Define interface for command progress updates
interface CommandProgressUpdate {
  type: 'command_progress';
  commandId: string;
  commandType: string;
  status: 'started' | 'in_progress' | 'completed' | 'error';
  progress: number;
  totalItems: number;
  processedItems: number;
  currentChunk?: number;
  totalChunks?: number;
  chunkSize?: number;
  message: string;
  payload?: any;
  timestamp: number;
}

// Custom logging functions that write to stderr instead of stdout to avoid being captured
const logger = {
  info: (message: string) => process.stderr.write(`[INFO] ${message}\n`),
  debug: (message: string) => process.stderr.write(`[DEBUG] ${message}\n`),
  warn: (message: string) => process.stderr.write(`[WARN] ${message}\n`),
  error: (message: string) => process.stderr.write(`[ERROR] ${message}\n`),
  log: (message: string) => process.stderr.write(`[LOG] ${message}\n`)
};

// WebSocket connection and request tracking
let ws: WebSocket | null = null;
const pendingRequests = new Map<string, {
  resolve: (value: unknown) => void;
  reject: (reason: unknown) => void;
  timeout: ReturnType<typeof setTimeout>;
  lastActivity: number; // Add timestamp for last activity
}>();

// Track which channel each client is in
let currentChannel: string | null = null;

// Create MCP server
const server = new McpServer({
  name: "TalkToFigmaMCP",
  version: "1.0.0",
});

// Add command line argument parsing
const args = process.argv.slice(2);
const serverArg = args.find(arg => arg.startsWith('--server='));
const serverUrl = serverArg ? serverArg.split('=')[1] : 'localhost';
const WS_URL = serverUrl === 'localhost' ? `ws://${serverUrl}` : `wss://${serverUrl}`;

// Document Info Tool
server.tool(
  "get_document_info",
  "Get detailed information about the current Figma document",
  {},
  async () => {
    try {
      const result = await sendCommandToFigma("get_document_info");
      return {
        content: [
          {
            type: "text",
            text: JSON.stringify(result)
          }
        ]
      };
    } catch (error) {
      return {
        content: [
          {
            type: "text",
            text: `Error getting document info: ${error instanceof Error ? error.message : String(error)
              }`,
          },
        ],
      };
    }
  }
);

// Selection Tool
server.tool(
  "get_selection",
  "Get information about the current selection in Figma",
  {},
  async () => {
    try {
      const result = await sendCommandToFigma("get_selection");
      return {
        content: [
          {
            type: "text",
            text: JSON.stringify(result)
          }
        ]
      };
    } catch (error) {
      return {
        content: [
          {
            type: "text",
            text: `Error getting selection: ${error instanceof Error ? error.message : String(error)
              }`,
          },
        ],
      };
    }
  }
);

// Node Info Tool
server.tool(
  "get_node_info",
  "Get detailed information about a specific node in Figma",
  {
    nodeId: z.string().describe("The ID of the node to get information about"),
  },
  async ({ nodeId }) => {
    try {
      const result = await sendCommandToFigma("get_node_info", { nodeId });
      return {
        content: [
          {
            type: "text",
            text: JSON.stringify(filterFigmaNode(result))
          }
        ]
      };
    } catch (error) {
      return {
        content: [
          {
            type: "text",
            text: `Error getting node info: ${error instanceof Error ? error.message : String(error)
              }`,
          },
        ],
      };
    }
  }
);

function rgbaToHex(color: any): string {
  const r = Math.round(color.r * 255);
  const g = Math.round(color.g * 255);
  const b = Math.round(color.b * 255);
  const a = Math.round(color.a * 255);

  return `#${r.toString(16).padStart(2, '0')}${g.toString(16).padStart(2, '0')}${b.toString(16).padStart(2, '0')}${a === 255 ? '' : a.toString(16).padStart(2, '0')}`;
}

function filterFigmaNode(node: any) {
  // Skip VECTOR type nodes
  if (node.type === "VECTOR") {
    return null;
  }

  const filtered: any = {
    id: node.id,
    name: node.name,
    type: node.type,
  };

  if (node.fills && node.fills.length > 0) {
    filtered.fills = node.fills.map((fill: any) => {
      const processedFill = { ...fill };

      // Remove boundVariables and imageRef
      delete processedFill.boundVariables;
      delete processedFill.imageRef;

      // Process gradientStops if present
      if (processedFill.gradientStops) {
        processedFill.gradientStops = processedFill.gradientStops.map((stop: any) => {
          const processedStop = { ...stop };
          // Convert color to hex if present
          if (processedStop.color) {
            processedStop.color = rgbaToHex(processedStop.color);
          }
          // Remove boundVariables
          delete processedStop.boundVariables;
          return processedStop;
        });
      }

      // Convert solid fill colors to hex
      if (processedFill.color) {
        processedFill.color = rgbaToHex(processedFill.color);
      }

      return processedFill;
    });
  }

  if (node.strokes && node.strokes.length > 0) {
    filtered.strokes = node.strokes.map((stroke: any) => {
      const processedStroke = { ...stroke };
      // Remove boundVariables
      delete processedStroke.boundVariables;
      // Convert color to hex if present
      if (processedStroke.color) {
        processedStroke.color = rgbaToHex(processedStroke.color);
      }
      return processedStroke;
    });
  }

  if (node.cornerRadius !== undefined) {
    filtered.cornerRadius = node.cornerRadius;
  }

  if (node.absoluteBoundingBox) {
    filtered.absoluteBoundingBox = node.absoluteBoundingBox;
  }

  if (node.characters) {
    filtered.characters = node.characters;
  }

  if (node.style) {
    filtered.style = {
      fontFamily: node.style.fontFamily,
      fontStyle: node.style.fontStyle,
      fontWeight: node.style.fontWeight,
      fontSize: node.style.fontSize,
      textAlignHorizontal: node.style.textAlignHorizontal,
      letterSpacing: node.style.letterSpacing,
      lineHeightPx: node.style.lineHeightPx
    };
  }

  if (node.children) {
    filtered.children = node.children
      .map((child: any) => filterFigmaNode(child))
      .filter((child: any) => child !== null); // Remove null children (VECTOR nodes)
  }

  return filtered;
}

// Nodes Info Tool
server.tool(
  "get_nodes_info",
  "Get detailed information about multiple nodes in Figma",
  {
    nodeIds: z.array(z.string()).describe("Array of node IDs to get information about")
  },
  async ({ nodeIds }) => {
    try {
      const results = await Promise.all(
        nodeIds.map(async (nodeId) => {
          const result = await sendCommandToFigma('get_node_info', { nodeId });
          return { nodeId, info: result };
        })
      );
      return {
        content: [
          {
            type: "text",
            text: JSON.stringify(results.map((result) => filterFigmaNode(result.info)))
          }
        ]
      };
    } catch (error) {
      return {
        content: [
          {
            type: "text",
            text: `Error getting nodes info: ${error instanceof Error ? error.message : String(error)}`
          }
        ]
      };
    }
  }
);

// Create Rectangle Tool
server.tool(
  "create_rectangle",
  "Create a new rectangle in Figma",
  {
    x: z.number().describe("X position"),
    y: z.number().describe("Y position"),
    width: z.number().describe("Width of the rectangle"),
    height: z.number().describe("Height of the rectangle"),
    name: z.string().optional().describe("Optional name for the rectangle"),
    parentId: z
      .string()
      .optional()
      .describe("Optional parent node ID to append the rectangle to"),
  },
  async ({ x, y, width, height, name, parentId }) => {
    try {
      const result = await sendCommandToFigma("create_rectangle", {
        x,
        y,
        width,
        height,
        name: name || "Rectangle",
        parentId,
      });
      return {
        content: [
          {
            type: "text",
            text: `Created rectangle "${JSON.stringify(result)}"`,
          },
        ],
      };
    } catch (error) {
      return {
        content: [
          {
            type: "text",
            text: `Error creating rectangle: ${error instanceof Error ? error.message : String(error)
              }`,
          },
        ],
      };
    }
  }
);

// Create Frame Tool
server.tool(
  "create_frame",
  "Create a new frame in Figma",
  {
    x: z.number().describe("X position"),
    y: z.number().describe("Y position"),
    width: z.number().describe("Width of the frame"),
    height: z.number().describe("Height of the frame"),
    name: z.string().optional().describe("Optional name for the frame"),
    parentId: z
      .string()
      .optional()
      .describe("Optional parent node ID to append the frame to"),
    fillColor: z
      .object({
        r: z.number().min(0).max(1).describe("Red component (0-1)"),
        g: z.number().min(0).max(1).describe("Green component (0-1)"),
        b: z.number().min(0).max(1).describe("Blue component (0-1)"),
        a: z
          .number()
          .min(0)
          .max(1)
          .optional()
          .describe("Alpha component (0-1)"),
      })
      .optional()
      .describe("Fill color in RGBA format"),
    strokeColor: z
      .object({
        r: z.number().min(0).max(1).describe("Red component (0-1)"),
        g: z.number().min(0).max(1).describe("Green component (0-1)"),
        b: z.number().min(0).max(1).describe("Blue component (0-1)"),
        a: z
          .number()
          .min(0)
          .max(1)
          .optional()
          .describe("Alpha component (0-1)"),
      })
      .optional()
      .describe("Stroke color in RGBA format"),
    strokeWeight: z.number().positive().optional().describe("Stroke weight"),
  },
  async ({
    x,
    y,
    width,
    height,
    name,
    parentId,
    fillColor,
    strokeColor,
    strokeWeight,
  }) => {
    try {
      const result = await sendCommandToFigma("create_frame", {
        x,
        y,
        width,
        height,
        name: name || "Frame",
        parentId,
        fillColor: fillColor || { r: 1, g: 1, b: 1, a: 1 },
        strokeColor: strokeColor,
        strokeWeight: strokeWeight,
      });
      const typedResult = result as { name: string; id: string };
      return {
        content: [
          {
            type: "text",
            text: `Created frame "${typedResult.name}" with ID: ${typedResult.id}. Use the ID as the parentId to appendChild inside this frame.`,
          },
        ],
      };
    } catch (error) {
      return {
        content: [
          {
            type: "text",
            text: `Error creating frame: ${error instanceof Error ? error.message : String(error)
              }`,
          },
        ],
      };
    }
  }
);

// Create Text Tool
server.tool(
  "create_text",
  "Create a new text element in Figma",
  {
    x: z.number().describe("X position"),
    y: z.number().describe("Y position"),
    text: z.string().describe("Text content"),
    fontSize: z.number().optional().describe("Font size (default: 14)"),
    fontWeight: z
      .number()
      .optional()
      .describe("Font weight (e.g., 400 for Regular, 700 for Bold)"),
    fontColor: z
      .object({
        r: z.number().min(0).max(1).describe("Red component (0-1)"),
        g: z.number().min(0).max(1).describe("Green component (0-1)"),
        b: z.number().min(0).max(1).describe("Blue component (0-1)"),
        a: z
          .number()
          .min(0)
          .max(1)
          .optional()
          .describe("Alpha component (0-1)"),
      })
      .optional()
      .describe("Font color in RGBA format"),
    name: z
      .string()
      .optional()
      .describe("Optional name for the text node by default following text"),
    parentId: z
      .string()
      .optional()
      .describe("Optional parent node ID to append the text to"),
  },
  async ({ x, y, text, fontSize, fontWeight, fontColor, name, parentId }) => {
    try {
      const result = await sendCommandToFigma("create_text", {
        x,
        y,
        text,
        fontSize: fontSize || 14,
        fontWeight: fontWeight || 400,
        fontColor: fontColor || { r: 0, g: 0, b: 0, a: 1 },
        name: name || "Text",
        parentId,
      });
      const typedResult = result as { name: string; id: string };
      return {
        content: [
          {
            type: "text",
            text: `Created text "${typedResult.name}" with ID: ${typedResult.id}`,
          },
        ],
      };
    } catch (error) {
      return {
        content: [
          {
            type: "text",
            text: `Error creating text: ${error instanceof Error ? error.message : String(error)
              }`,
          },
        ],
      };
    }
  }
);

// Set Fill Color Tool
server.tool(
  "set_fill_color",
  "Set the fill color of a node in Figma can be TextNode or FrameNode",
  {
    nodeId: z.string().describe("The ID of the node to modify"),
    r: z.number().min(0).max(1).describe("Red component (0-1)"),
    g: z.number().min(0).max(1).describe("Green component (0-1)"),
    b: z.number().min(0).max(1).describe("Blue component (0-1)"),
    a: z.number().min(0).max(1).optional().describe("Alpha component (0-1)"),
  },
  async ({ nodeId, r, g, b, a }) => {
    try {
      const result = await sendCommandToFigma("set_fill_color", {
        nodeId,
        color: { r, g, b, a: a || 1 },
      });
      const typedResult = result as { name: string };
      return {
        content: [
          {
            type: "text",
            text: `Set fill color of node "${typedResult.name
              }" to RGBA(${r}, ${g}, ${b}, ${a || 1})`,
          },
        ],
      };
    } catch (error) {
      return {
        content: [
          {
            type: "text",
            text: `Error setting fill color: ${error instanceof Error ? error.message : String(error)
              }`,
          },
        ],
      };
    }
  }
);

// Set Stroke Color Tool
server.tool(
  "set_stroke_color",
  "Set the stroke color of a node in Figma",
  {
    nodeId: z.string().describe("The ID of the node to modify"),
    r: z.number().min(0).max(1).describe("Red component (0-1)"),
    g: z.number().min(0).max(1).describe("Green component (0-1)"),
    b: z.number().min(0).max(1).describe("Blue component (0-1)"),
    a: z.number().min(0).max(1).optional().describe("Alpha component (0-1)"),
    weight: z.number().positive().optional().describe("Stroke weight"),
  },
  async ({ nodeId, r, g, b, a, weight }) => {
    try {
      const result = await sendCommandToFigma("set_stroke_color", {
        nodeId,
        color: { r, g, b, a: a || 1 },
        weight: weight || 1,
      });
      const typedResult = result as { name: string };
      return {
        content: [
          {
            type: "text",
            text: `Set stroke color of node "${typedResult.name
              }" to RGBA(${r}, ${g}, ${b}, ${a || 1}) with weight ${weight || 1}`,
          },
        ],
      };
    } catch (error) {
      return {
        content: [
          {
            type: "text",
            text: `Error setting stroke color: ${error instanceof Error ? error.message : String(error)
              }`,
          },
        ],
      };
    }
  }
);

// Move Node Tool
server.tool(
  "move_node",
  "Move a node to a new position in Figma",
  {
    nodeId: z.string().describe("The ID of the node to move"),
    x: z.number().describe("New X position"),
    y: z.number().describe("New Y position"),
  },
  async ({ nodeId, x, y }) => {
    try {
      const result = await sendCommandToFigma("move_node", { nodeId, x, y });
      const typedResult = result as { name: string };
      return {
        content: [
          {
            type: "text",
            text: `Moved node "${typedResult.name}" to position (${x}, ${y})`,
          },
        ],
      };
    } catch (error) {
      return {
        content: [
          {
            type: "text",
            text: `Error moving node: ${error instanceof Error ? error.message : String(error)
              }`,
          },
        ],
      };
    }
  }
);

// Clone Node Tool
server.tool(
  "clone_node",
  "Clone an existing node in Figma",
  {
    nodeId: z.string().describe("The ID of the node to clone"),
    x: z.number().optional().describe("New X position for the clone"),
    y: z.number().optional().describe("New Y position for the clone")
  },
  async ({ nodeId, x, y }) => {
    try {
      const result = await sendCommandToFigma('clone_node', { nodeId, x, y });
      const typedResult = result as { name: string, id: string };
      return {
        content: [
          {
            type: "text",
            text: `Cloned node "${typedResult.name}" with new ID: ${typedResult.id}${x !== undefined && y !== undefined ? ` at position (${x}, ${y})` : ''}`
          }
        ]
      };
    } catch (error) {
      return {
        content: [
          {
            type: "text",
            text: `Error cloning node: ${error instanceof Error ? error.message : String(error)}`
          }
        ]
      };
    }
  }
);

// Resize Node Tool
server.tool(
  "resize_node",
  "Resize a node in Figma",
  {
    nodeId: z.string().describe("The ID of the node to resize"),
    width: z.number().positive().describe("New width"),
    height: z.number().positive().describe("New height"),
  },
  async ({ nodeId, width, height }) => {
    try {
      const result = await sendCommandToFigma("resize_node", {
        nodeId,
        width,
        height,
      });
      const typedResult = result as { name: string };
      return {
        content: [
          {
            type: "text",
            text: `Resized node "${typedResult.name}" to width ${width} and height ${height}`,
          },
        ],
      };
    } catch (error) {
      return {
        content: [
          {
            type: "text",
            text: `Error resizing node: ${error instanceof Error ? error.message : String(error)
              }`,
          },
        ],
      };
    }
  }
);

// Delete Node Tool
server.tool(
  "delete_node",
  "Delete a node from Figma",
  {
    nodeId: z.string().describe("The ID of the node to delete"),
  },
  async ({ nodeId }) => {
    try {
      await sendCommandToFigma("delete_node", { nodeId });
      return {
        content: [
          {
            type: "text",
            text: `Deleted node with ID: ${nodeId}`,
          },
        ],
      };
    } catch (error) {
      return {
        content: [
          {
            type: "text",
            text: `Error deleting node: ${error instanceof Error ? error.message : String(error)
              }`,
          },
        ],
      };
    }
  }
);

// Export Node as Image Tool
server.tool(
  "export_node_as_image",
  "Export a node as an image from Figma",
  {
    nodeId: z.string().describe("The ID of the node to export"),
    format: z
      .enum(["PNG", "JPG", "SVG", "PDF"])
      .optional()
      .describe("Export format"),
    scale: z.number().positive().optional().describe("Export scale"),
  },
  async ({ nodeId, format, scale }) => {
    try {
      const result = await sendCommandToFigma("export_node_as_image", {
        nodeId,
        format: format || "PNG",
        scale: scale || 1,
      });
      const typedResult = result as { imageData: string; mimeType: string };

      return {
        content: [
          {
            type: "image",
            data: typedResult.imageData,
            mimeType: typedResult.mimeType || "image/png",
          },
        ],
      };
    } catch (error) {
      return {
        content: [
          {
            type: "text",
            text: `Error exporting node as image: ${error instanceof Error ? error.message : String(error)
              }`,
          },
        ],
      };
    }
  }
);

// Set Text Content Tool
server.tool(
  "set_text_content",
  "Set the text content of an existing text node in Figma",
  {
    nodeId: z.string().describe("The ID of the text node to modify"),
    text: z.string().describe("New text content"),
  },
  async ({ nodeId, text }) => {
    try {
      const result = await sendCommandToFigma("set_text_content", {
        nodeId,
        text,
      });
      const typedResult = result as { name: string };
      return {
        content: [
          {
            type: "text",
            text: `Updated text content of node "${typedResult.name}" to "${text}"`,
          },
        ],
      };
    } catch (error) {
      return {
        content: [
          {
            type: "text",
            text: `Error setting text content: ${error instanceof Error ? error.message : String(error)
              }`,
          },
        ],
      };
    }
  }
);

// Get Styles Tool
server.tool(
  "get_styles",
  "Get all styles from the current Figma document",
  {},
  async () => {
    try {
      const result = await sendCommandToFigma("get_styles");
      return {
        content: [
          {
            type: "text",
            text: JSON.stringify(result)
          }
        ]
      };
    } catch (error) {
      return {
        content: [
          {
            type: "text",
            text: `Error getting styles: ${error instanceof Error ? error.message : String(error)
              }`,
          },
        ],
      };
    }
  }
);

// Get Local Components Tool
server.tool(
  "get_local_components",
  "Get all local components from the Figma document",
  {},
  async () => {
    try {
      const result = await sendCommandToFigma("get_local_components");
      return {
        content: [
          {
            type: "text",
            text: JSON.stringify(result)
          }
        ]
      };
    } catch (error) {
      return {
        content: [
          {
            type: "text",
            text: `Error getting local components: ${error instanceof Error ? error.message : String(error)
              }`,
          },
        ],
      };
    }
  }
);

<<<<<<< HEAD
// Get Annotations Tool
server.tool(
  "get_annotations",
  "Get all annotations in the current document or specific node",
  {
    nodeId: z.string().optional().describe("Optional node ID to get annotations for specific node"),
    includeCategories: z.boolean().optional().default(true).describe("Whether to include category information")
  },
  async ({ nodeId, includeCategories }) => {
    try {
      const result = await sendCommandToFigma("get_annotations", { 
        nodeId,
        includeCategories
      });
      return {
        content: [
          {
            type: "text",
            text: JSON.stringify(result)
          }
        ]
      };
    } catch (error) {
      return {
        content: [
          {
            type: "text",
            text: `Error getting annotations: ${error instanceof Error ? error.message : String(error)}`
          }
        ]
      };
    }
  }
);

// Set Annotation Tool
server.tool(
  "set_annotation",
  "Create or update an annotation",
  {
    nodeId: z.string().describe("The ID of the node to annotate"),
    annotationId: z.string().optional().describe("The ID of the annotation to update (if updating existing annotation)"),
    labelMarkdown: z.string().describe("The annotation text in markdown format"),
    categoryId: z.string().optional().describe("The ID of the annotation category"),
    properties: z.array(z.object({
      type: z.string()
    })).optional().describe("Additional properties for the annotation")
  },
  async ({ nodeId, annotationId, labelMarkdown, categoryId, properties }) => {
    try {
      const result = await sendCommandToFigma("set_annotation", {
        nodeId,
        annotationId,
        labelMarkdown,
        categoryId,
        properties
      });
      return {
        content: [
          {
            type: "text",
            text: JSON.stringify(result)
          }
        ]
      };
    } catch (error) {
      return {
        content: [
          {
            type: "text",
            text: `Error setting annotation: ${error instanceof Error ? error.message : String(error)}`
          }
        ]
      };
    }
  }
);

interface SetMultipleAnnotationsParams {
  nodeId: string;
  annotations: Array<{
    nodeId: string;
    labelMarkdown: string;
    categoryId?: string;
    annotationId?: string;
    properties?: Array<{ type: string }>;
  }>;
}

// Set Multiple Annotations Tool
server.tool(
  "set_multiple_annotations",
  "Set multiple annotations parallelly in a node",
  {
    nodeId: z
      .string()
      .describe("The ID of the node containing the elements to annotate"),
    annotations: z
      .array(
        z.object({
          nodeId: z.string().describe("The ID of the node to annotate"),
          labelMarkdown: z.string().describe("The annotation text in markdown format"),
          categoryId: z.string().optional().describe("The ID of the annotation category"),
          annotationId: z.string().optional().describe("The ID of the annotation to update (if updating existing annotation)"),
          properties: z.array(z.object({
            type: z.string()
          })).optional().describe("Additional properties for the annotation")
        })
      )
      .describe("Array of annotations to apply"),
  },
  async ({ nodeId, annotations }, extra) => {
    try {
      if (!annotations || annotations.length === 0) {
        return {
          content: [
            {
              type: "text",
              text: "No annotations provided",
            },
          ],
        };
      }

      // Initial response to indicate we're starting the process
      const initialStatus = {
        type: "text" as const,
        text: `Starting annotation process for ${annotations.length} nodes. This will be processed in batches of 5...`,
      };

      // Track overall progress
      let totalProcessed = 0;
      const totalToProcess = annotations.length;
      
      // Use the plugin's set_multiple_annotations function with chunking
      const result = await sendCommandToFigma("set_multiple_annotations", {
        nodeId,
        annotations,
      });
      
      // Cast the result to a specific type to work with it safely
      interface AnnotationResult {
        success: boolean;
        nodeId: string;
        annotationsApplied?: number;
        annotationsFailed?: number;
        totalAnnotations?: number;
        completedInChunks?: number;
        results?: Array<{
          success: boolean;
          nodeId: string;
          error?: string;
          annotationId?: string;
        }>;
      }
      
      const typedResult = result as AnnotationResult;
      
      // Format the results for display
      const success = typedResult.annotationsApplied && typedResult.annotationsApplied > 0;
      const progressText = `
      Annotation process completed:
      - ${typedResult.annotationsApplied || 0} of ${totalToProcess} successfully applied
      - ${typedResult.annotationsFailed || 0} failed
      - Processed in ${typedResult.completedInChunks || 1} batches
      `;
      
      // Detailed results
      const detailedResults = typedResult.results || [];
      const failedResults = detailedResults.filter(item => !item.success);
      
      // Create the detailed part of the response
      let detailedResponse = "";
      if (failedResults.length > 0) {
        detailedResponse = `\n\nNodes that failed:\n${failedResults.map(item => 
          `- ${item.nodeId}: ${item.error || "Unknown error"}`
        ).join('\n')}`;
      }

      return {
        content: [
          initialStatus,
          {
            type: "text" as const,
            text: progressText + detailedResponse,
          },
        ],
      };
    } catch (error) {
      return {
        content: [
          {
            type: "text",
            text: `Error setting multiple annotations: ${
              error instanceof Error ? error.message : String(error)
            }`,
          },
        ],
      };
    }
  }
);

// Get Team Components Tool
// server.tool(
//   "get_team_components",
//   "Get all team library components available in Figma",
//   {},
//   async () => {
//     try {
//       const result = await sendCommandToFigma('get_team_components');
//       return {
//         content: [
//           {
//             type: "text",
//             text: JSON.stringify(result, null, 2)
//           }
//         ]
//       };
//     } catch (error) {
//       return {
//         content: [
//           {
//             type: "text",
//             text: `Error getting team components: ${error instanceof Error ? error.message : String(error)}`
//           }
//         ]
//       };
//     }
//   }
// );

=======
>>>>>>> c709576a
// Create Component Instance Tool
server.tool(
  "create_component_instance",
  "Create an instance of a component in Figma",
  {
    componentKey: z.string().describe("Key of the component to instantiate"),
    x: z.number().describe("X position"),
    y: z.number().describe("Y position"),
  },
  async ({ componentKey, x, y }) => {
    try {
      const result = await sendCommandToFigma("create_component_instance", {
        componentKey,
        x,
        y,
      });
      const typedResult = result as any;
      return {
        content: [
          {
            type: "text",
            text: JSON.stringify(typedResult),
          }
        ]
      }
    } catch (error) {
      return {
        content: [
          {
            type: "text",
            text: `Error creating component instance: ${error instanceof Error ? error.message : String(error)
              }`,
          },
        ],
      };
    }
  }
);

// Set Corner Radius Tool
server.tool(
  "set_corner_radius",
  "Set the corner radius of a node in Figma",
  {
    nodeId: z.string().describe("The ID of the node to modify"),
    radius: z.number().min(0).describe("Corner radius value"),
    corners: z
      .array(z.boolean())
      .length(4)
      .optional()
      .describe(
        "Optional array of 4 booleans to specify which corners to round [topLeft, topRight, bottomRight, bottomLeft]"
      ),
  },
  async ({ nodeId, radius, corners }) => {
    try {
      const result = await sendCommandToFigma("set_corner_radius", {
        nodeId,
        radius,
        corners: corners || [true, true, true, true],
      });
      const typedResult = result as { name: string };
      return {
        content: [
          {
            type: "text",
            text: `Set corner radius of node "${typedResult.name}" to ${radius}px`,
          },
        ],
      };
    } catch (error) {
      return {
        content: [
          {
            type: "text",
            text: `Error setting corner radius: ${error instanceof Error ? error.message : String(error)
              }`,
          },
        ],
      };
    }
  }
);

// Define design strategy prompt
server.prompt(
  "design_strategy",
  "Best practices for working with Figma designs",
  (extra) => {
    return {
      messages: [
        {
          role: "assistant",
          content: {
            type: "text",
            text: `When working with Figma designs, follow these best practices:

1. Start with Document Structure:
   - First use get_document_info() to understand the current document
   - Plan your layout hierarchy before creating elements
   - Create a main container frame for each screen/section

2. Naming Conventions:
   - Use descriptive, semantic names for all elements
   - Follow a consistent naming pattern (e.g., "Login Screen", "Logo Container", "Email Input")
   - Group related elements with meaningful names

3. Layout Hierarchy:
   - Create parent frames first, then add child elements
   - For forms/login screens:
     * Start with the main screen container frame
     * Create a logo container at the top
     * Group input fields in their own containers
     * Place action buttons (login, submit) after inputs
     * Add secondary elements (forgot password, signup links) last

4. Input Fields Structure:
   - Create a container frame for each input field
   - Include a label text above or inside the input
   - Group related inputs (e.g., username/password) together

5. Element Creation:
   - Use create_frame() for containers and input fields
   - Use create_text() for labels, buttons text, and links
   - Set appropriate colors and styles:
     * Use fillColor for backgrounds
     * Use strokeColor for borders
     * Set proper fontWeight for different text elements

6. Mofifying existing elements:
  - use set_text_content() to modify text content.

7. Visual Hierarchy:
   - Position elements in logical reading order (top to bottom)
   - Maintain consistent spacing between elements
   - Use appropriate font sizes for different text types:
     * Larger for headings/welcome text
     * Medium for input labels
     * Standard for button text
     * Smaller for helper text/links

8. Best Practices:
   - Verify each creation with get_node_info()
   - Use parentId to maintain proper hierarchy
   - Group related elements together in frames
   - Keep consistent spacing and alignment

Example Login Screen Structure:
- Login Screen (main frame)
  - Logo Container (frame)
    - Logo (image/text)
  - Welcome Text (text)
  - Input Container (frame)
    - Email Input (frame)
      - Email Label (text)
      - Email Field (frame)
    - Password Input (frame)
      - Password Label (text)
      - Password Field (frame)
  - Login Button (frame)
    - Button Text (text)
  - Helper Links (frame)
    - Forgot Password (text)
    - Don't have account (text)`,
          },
        },
      ],
      description: "Best practices for working with Figma designs",
    };
  }
);

server.prompt(
  "read_design_strategy",
  "Best practices for reading Figma designs",
  (extra) => {
    return {
      messages: [
        {
          role: "assistant",
          content: {
            type: "text",
            text: `When reading Figma designs, follow these best practices:

1. Start with selection:
   - First use get_selection() to understand the current selection
   - If no selection ask user to select single or multiple nodes

2. Get node infos of the selected nodes:
   - Use get_nodes_info() to get the information of the selected nodes
   - If no selection ask user to select single or multiple nodes
`,
          },
        },
      ],
      description: "Best practices for reading Figma designs",
    };
  }
);

// Text Node Scanning Tool
server.tool(
  "scan_text_nodes",
  "Scan all text nodes in the selected Figma node",
  {
    nodeId: z.string().describe("ID of the node to scan"),
  },
  async ({ nodeId }) => {
    try {
      // Initial response to indicate we're starting the process
      const initialStatus = {
        type: "text" as const,
        text: "Starting text node scanning. This may take a moment for large designs...",
      };

      // Use the plugin's scan_text_nodes function with chunking flag
      const result = await sendCommandToFigma("scan_text_nodes", {
        nodeId,
        useChunking: true,  // Enable chunking on the plugin side
        chunkSize: 10       // Process 10 nodes at a time
      });

      // If the result indicates chunking was used, format the response accordingly
      if (result && typeof result === 'object' && 'chunks' in result) {
        const typedResult = result as {
          success: boolean,
          totalNodes: number,
          processedNodes: number,
          chunks: number,
          textNodes: Array<any>
        };

        const summaryText = `
        Scan completed:
        - Found ${typedResult.totalNodes} text nodes
        - Processed in ${typedResult.chunks} chunks
        `;

        return {
          content: [
            initialStatus,
            {
              type: "text" as const,
              text: summaryText
            },
            {
              type: "text" as const,
              text: JSON.stringify(typedResult.textNodes, null, 2)
            }
          ],
        };
      }

      // If chunking wasn't used or wasn't reported in the result format, return the result as is
      return {
        content: [
          initialStatus,
          {
            type: "text",
            text: JSON.stringify(result, null, 2),
          },
        ],
      };
    } catch (error) {
      return {
        content: [
          {
            type: "text",
            text: `Error scanning text nodes: ${error instanceof Error ? error.message : String(error)
              }`,
          },
        ],
      };
    }
  }
);

// Node Type Scanning Tool
server.tool(
  "scan_nodes_by_types",
  "Scan for nodes with specific types in the selected Figma node",
  {
    nodeId: z.string().describe("ID of the node to scan"),
    types: z.array(z.string()).describe("Array of node types to find (e.g. ['COMPONENT', 'FRAME'])")
  },
  async ({ nodeId, types }) => {
    try {
      // Initial response to indicate we're starting the process
      const initialStatus = {
        type: "text" as const,
        text: `Starting node type scanning for types: ${types.join(', ')}...`,
      };

      // Use the plugin's scan_nodes_by_types function
      const result = await sendCommandToFigma("scan_nodes_by_types", { 
        nodeId,
        types
      });

      // Format the response
      if (result && typeof result === 'object' && 'matchingNodes' in result) {
        const typedResult = result as {
          success: boolean,
          count: number,
          matchingNodes: Array<{
            id: string,
            name: string,
            type: string,
            bbox: {
              x: number,
              y: number,
              width: number,
              height: number
            }
          }>,
          searchedTypes: Array<string>
        };

        const summaryText = `Scan completed: Found ${typedResult.count} nodes matching types: ${typedResult.searchedTypes.join(', ')}`;

        return {
          content: [
            initialStatus,
            {
              type: "text" as const,
              text: summaryText
            },
            {
              type: "text" as const,
              text: JSON.stringify(typedResult.matchingNodes, null, 2)
            }
          ],
        };
      }

      // If the result is in an unexpected format, return it as is
      return {
        content: [
          initialStatus,
          {
            type: "text",
            text: JSON.stringify(result, null, 2),
          },
        ],
      };
    } catch (error) {
      return {
        content: [
          {
            type: "text",
            text: `Error scanning nodes by types: ${
              error instanceof Error ? error.message : String(error)
            }`,
          },
        ],
      };
    }
  }
);

// Text Replacement Strategy Prompt
server.prompt(
  "text_replacement_strategy",
  "Systematic approach for replacing text in Figma designs",
  (extra) => {
    return {
      messages: [
        {
          role: "assistant",
          content: {
            type: "text",
            text: `# Intelligent Text Replacement Strategy

## 1. Analyze Design & Identify Structure
- Scan text nodes to understand the overall structure of the design
- Use AI pattern recognition to identify logical groupings:
  * Tables (rows, columns, headers, cells)
  * Lists (items, headers, nested lists)
  * Card groups (similar cards with recurring text fields)
  * Forms (labels, input fields, validation text)
  * Navigation (menu items, breadcrumbs)
\`\`\`
scan_text_nodes(nodeId: "node-id")
get_node_info(nodeId: "node-id")  // optional
\`\`\`

## 2. Strategic Chunking for Complex Designs
- Divide replacement tasks into logical content chunks based on design structure
- Use one of these chunking strategies that best fits the design:
  * **Structural Chunking**: Table rows/columns, list sections, card groups
  * **Spatial Chunking**: Top-to-bottom, left-to-right in screen areas
  * **Semantic Chunking**: Content related to the same topic or functionality
  * **Component-Based Chunking**: Process similar component instances together

## 3. Progressive Replacement with Verification
- Create a safe copy of the node for text replacement
- Replace text chunk by chunk with continuous progress updates
- After each chunk is processed:
  * Export that section as a small, manageable image
  * Verify text fits properly and maintain design integrity
  * Fix issues before proceeding to the next chunk

\`\`\`
// Clone the node to create a safe copy
clone_node(nodeId: "selected-node-id", x: [new-x], y: [new-y])

// Replace text chunk by chunk
set_multiple_text_contents(
  nodeId: "parent-node-id", 
  text: [
    { nodeId: "node-id-1", text: "New text 1" },
    // More nodes in this chunk...
  ]
)

// Verify chunk with small, targeted image exports
export_node_as_image(nodeId: "chunk-node-id", format: "PNG", scale: 0.5)
\`\`\`

## 4. Intelligent Handling for Table Data
- For tabular content:
  * Process one row or column at a time
  * Maintain alignment and spacing between cells
  * Consider conditional formatting based on cell content
  * Preserve header/data relationships

## 5. Smart Text Adaptation
- Adaptively handle text based on container constraints:
  * Auto-detect space constraints and adjust text length
  * Apply line breaks at appropriate linguistic points
  * Maintain text hierarchy and emphasis
  * Consider font scaling for critical content that must fit

## 6. Progressive Feedback Loop
- Establish a continuous feedback loop during replacement:
  * Real-time progress updates (0-100%)
  * Small image exports after each chunk for verification
  * Issues identified early and resolved incrementally
  * Quick adjustments applied to subsequent chunks

## 7. Final Verification & Context-Aware QA
- After all chunks are processed:
  * Export the entire design at reduced scale for final verification
  * Check for cross-chunk consistency issues
  * Verify proper text flow between different sections
  * Ensure design harmony across the full composition

## 8. Chunk-Specific Export Scale Guidelines
- Scale exports appropriately based on chunk size:
  * Small chunks (1-5 elements): scale 1.0
  * Medium chunks (6-20 elements): scale 0.7
  * Large chunks (21-50 elements): scale 0.5
  * Very large chunks (50+ elements): scale 0.3
  * Full design verification: scale 0.2

## Sample Chunking Strategy for Common Design Types

### Tables
- Process by logical rows (5-10 rows per chunk)
- Alternative: Process by column for columnar analysis
- Tip: Always include header row in first chunk for reference

### Card Lists
- Group 3-5 similar cards per chunk
- Process entire cards to maintain internal consistency
- Verify text-to-image ratio within cards after each chunk

### Forms
- Group related fields (e.g., "Personal Information", "Payment Details")
- Process labels and input fields together
- Ensure validation messages and hints are updated with their fields

### Navigation & Menus
- Process hierarchical levels together (main menu, submenu)
- Respect information architecture relationships
- Verify menu fit and alignment after replacement

## Best Practices
- **Preserve Design Intent**: Always prioritize design integrity
- **Structural Consistency**: Maintain alignment, spacing, and hierarchy
- **Visual Feedback**: Verify each chunk visually before proceeding
- **Incremental Improvement**: Learn from each chunk to improve subsequent ones
- **Balance Automation & Control**: Let AI handle repetitive replacements but maintain oversight
- **Respect Content Relationships**: Keep related content consistent across chunks

Remember that text is never just text—it's a core design element that must work harmoniously with the overall composition. This chunk-based strategy allows you to methodically transform text while maintaining design integrity.`,
          },
        },
      ],
      description: "Systematic approach for replacing text in Figma designs",
    };
  }
);

// Set Multiple Text Contents Tool
server.tool(
  "set_multiple_text_contents",
  "Set multiple text contents parallelly in a node",
  {
    nodeId: z
      .string()
      .describe("The ID of the node containing the text nodes to replace"),
    text: z
      .array(
        z.object({
          nodeId: z.string().describe("The ID of the text node"),
          text: z.string().describe("The replacement text"),
        })
      )
      .describe("Array of text node IDs and their replacement texts"),
  },
  async ({ nodeId, text }, extra) => {
    try {
      if (!text || text.length === 0) {
        return {
          content: [
            {
              type: "text",
              text: "No text provided",
            },
          ],
        };
      }

      // Initial response to indicate we're starting the process
      const initialStatus = {
        type: "text" as const,
        text: `Starting text replacement for ${text.length} nodes. This will be processed in batches of 5...`,
      };

      // Track overall progress
      let totalProcessed = 0;
      const totalToProcess = text.length;

      // Use the plugin's set_multiple_text_contents function with chunking
      const result = await sendCommandToFigma("set_multiple_text_contents", {
        nodeId,
        text,
      });

      // Cast the result to a specific type to work with it safely
      interface TextReplaceResult {
        success: boolean;
        nodeId: string;
        replacementsApplied?: number;
        replacementsFailed?: number;
        totalReplacements?: number;
        completedInChunks?: number;
        results?: Array<{
          success: boolean;
          nodeId: string;
          error?: string;
          originalText?: string;
          translatedText?: string;
        }>;
      }

      const typedResult = result as TextReplaceResult;

      // Format the results for display
      const success = typedResult.replacementsApplied && typedResult.replacementsApplied > 0;
      const progressText = `
      Text replacement completed:
      - ${typedResult.replacementsApplied || 0} of ${totalToProcess} successfully updated
      - ${typedResult.replacementsFailed || 0} failed
      - Processed in ${typedResult.completedInChunks || 1} batches
      `;

      // Detailed results
      const detailedResults = typedResult.results || [];
      const failedResults = detailedResults.filter(item => !item.success);

      // Create the detailed part of the response
      let detailedResponse = "";
      if (failedResults.length > 0) {
        detailedResponse = `\n\nNodes that failed:\n${failedResults.map(item =>
          `- ${item.nodeId}: ${item.error || "Unknown error"}`
        ).join('\n')}`;
      }

      return {
        content: [
          initialStatus,
          {
            type: "text" as const,
            text: progressText + detailedResponse,
          },
        ],
      };
    } catch (error) {
      return {
        content: [
          {
            type: "text",
            text: `Error setting multiple text contents: ${error instanceof Error ? error.message : String(error)
              }`,
          },
        ],
      };
    }
  }
);

<<<<<<< HEAD
// Annotation Conversion Strategy Prompt
server.prompt(
  "annotation_conversion_strategy",
  "Strategy for converting manual annotations to Figma's native annotations",
  (extra) => {
    return {
      messages: [
        {
          role: "assistant",
          content: {
            type: "text",
            text: `# Automatic Annotation Conversion
            
## Process Overview

The process of converting manual annotations (numbered/alphabetical indicators with connected descriptions) to Figma's native annotations:

1. Get selected frame/component information
2. Scan and collect all annotation text nodes
3. Scan target UI elements (components, instances, frames)
4. Match annotations to appropriate UI elements
5. Apply native Figma annotations

## Step 1: Get Selection and Initial Setup

First, get the selected frame or component that contains annotations:

\`\`\`typescript
// Get the selected frame/component
const selection = await get_selection();
const selectedNodeId = selection[0].id

// Get available annotation categories for later use
const annotationData = await get_annotations({
  nodeId: selectedNodeId,
  includeCategories: true
});
const categories = annotationData.categories;
\`\`\`

## Step 2: Scan Annotation Text Nodes

Scan all text nodes to identify annotations and their descriptions:

\`\`\`typescript
// Get all text nodes in the selection
const textNodes = await scan_text_nodes({
  nodeId: selectedNodeId
});

// Filter and group annotation markers and descriptions

// Markers typically have these characteristics:
// - Short text content (usually single digit/letter)
// - Specific font styles (often bold)
// - Located in a container with "Marker" or "Dot" in the name
// - Have a clear naming pattern (e.g., "1", "2", "3" or "A", "B", "C")


// Identify description nodes
// Usually longer text nodes near markers or with matching numbers in path
  
\`\`\`

## Step 3: Scan Target UI Elements

Get all potential target elements that annotations might refer to:

\`\`\`typescript
// Scan for all UI elements that could be annotation targets
const targetNodes = await scan_nodes_by_types({
  nodeId: selectedNodeId,
  types: [
    "COMPONENT",
    "INSTANCE",
    "FRAME"
  ]
});
\`\`\`

## Step 4: Match Annotations to Targets

Match each annotation to its target UI element using these strategies in order of priority:

1. **Path-Based Matching**:
   - Look at the marker's parent container name in the Figma layer hierarchy
   - Remove any "Marker:" or "Annotation:" prefixes from the parent name
   - Find UI elements that share the same parent name or have it in their path
   - This works well when markers are grouped with their target elements

2. **Name-Based Matching**:
   - Extract key terms from the annotation description
   - Look for UI elements whose names contain these key terms
   - Consider both exact matches and semantic similarities
   - Particularly effective for form fields, buttons, and labeled components

3. **Proximity-Based Matching** (fallback):
   - Calculate the center point of the marker
   - Find the closest UI element by measuring distances to element centers
   - Consider the marker's position relative to nearby elements
   - Use this method when other matching strategies fail

Additional Matching Considerations:
- Give higher priority to matches found through path-based matching
- Consider the type of UI element when evaluating matches
- Take into account the annotation's context and content
- Use a combination of strategies for more accurate matching

## Step 5: Apply Native Annotations

Convert matched annotations to Figma's native annotations using batch processing:

\`\`\`typescript
// Prepare annotations array for batch processing
const annotationsToApply = Object.values(annotations).map(({ marker, description }) => {
  // Find target using multiple strategies
  const target = 
    findTargetByPath(marker, targetNodes) ||
    findTargetByName(description, targetNodes) ||
    findTargetByProximity(marker, targetNodes);
  
  if (target) {
    // Determine appropriate category based on content
    const category = determineCategory(description.characters, categories);

    // Determine appropriate additional annotationProperty based on content
    const annotationProperty = determineProperties(description.characters, target.type);
    
    return {
      nodeId: target.id,
      labelMarkdown: description.characters,
      categoryId: category.id,
      properties: annotationProperty
    };
  }
  return null;
}).filter(Boolean); // Remove null entries

// Apply annotations in batches using set_multiple_annotations
if (annotationsToApply.length > 0) {
  await set_multiple_annotations({
    nodeId: selectedNodeId,
    annotations: annotationsToApply
  });
}
\`\`\`


This strategy focuses on practical implementation based on real-world usage patterns, emphasizing the importance of handling various UI elements as annotation targets, not just text nodes.`
          },
        },
      ],
      description: "Strategy for converting manual annotations to Figma's native annotations",
    };
  }
);

// Delete Multiple Nodes Tool
server.tool(
  "delete_multiple_nodes",
  "Delete multiple nodes from Figma at once",
  {
    nodeIds: z.array(z.string()).describe("Array of node IDs to delete"),
  },
  async ({ nodeIds }) => {
    try {
      const result = await sendCommandToFigma("delete_multiple_nodes", { nodeIds });
      return {
        content: [
          {
            type: "text",
            text: JSON.stringify(result)
          }
        ]
      };
    } catch (error) {
      return {
        content: [
          {
            type: "text",
            text: `Error deleting multiple nodes: ${
              error instanceof Error ? error.message : String(error)
            }`,
          },
        ],
      };
    }
  }
);

=======
>>>>>>> c709576a
// Define command types and parameters
type FigmaCommand =
  | "get_document_info"
  | "get_selection"
  | "get_node_info"
  | "create_rectangle"
  | "create_frame"
  | "create_text"
  | "set_fill_color"
  | "set_stroke_color"
  | "move_node"
  | "resize_node"
  | "delete_node"
  | "delete_multiple_nodes"
  | "get_styles"
  | "get_local_components"
  | "get_team_components"
  | "create_component_instance"
  | "export_node_as_image"
  | "join"
  | "set_corner_radius"
  | "clone_node"
  | "set_text_content"
  | "scan_text_nodes"
  | "set_multiple_text_contents"
  | "get_annotations"
  | "set_annotation"
  | "set_multiple_annotations"
  | "scan_nodes_by_types";

type CommandParams = {
  get_document_info: Record<string, never>;
  get_selection: Record<string, never>;
  get_node_info: { nodeId: string };
  create_rectangle: {
    x: number;
    y: number;
    width: number;
    height: number;
    name?: string;
    parentId?: string;
  };
  create_frame: {
    x: number;
    y: number;
    width: number;
    height: number;
    name?: string;
    parentId?: string;
    fillColor?: { r: number; g: number; b: number; a?: number };
    strokeColor?: { r: number; g: number; b: number; a?: number };
    strokeWeight?: number;
  };
  create_text: {
    x: number;
    y: number;
    text: string;
    fontSize?: number;
    fontWeight?: number;
    fontColor?: { r: number; g: number; b: number; a?: number };
    name?: string;
    parentId?: string;
  };
  set_fill_color: {
    nodeId: string;
    r: number;
    g: number;
    b: number;
    a?: number;
  };
  set_stroke_color: {
    nodeId: string;
    r: number;
    g: number;
    b: number;
    a?: number;
    weight?: number;
  };
  move_node: {
    nodeId: string;
    x: number;
    y: number;
  };
  resize_node: {
    nodeId: string;
    width: number;
    height: number;
  };
  delete_node: {
    nodeId: string;
  };
  delete_multiple_nodes: {
    nodeIds: string[];
  };
  get_styles: Record<string, never>;
  get_local_components: Record<string, never>;
  get_team_components: Record<string, never>;
  create_component_instance: {
    componentKey: string;
    x: number;
    y: number;
  };
  export_node_as_image: {
    nodeId: string;
    format?: "PNG" | "JPG" | "SVG" | "PDF";
    scale?: number;
  };
  execute_code: {
    code: string;
  };
  join: {
    channel: string;
  };
  set_corner_radius: {
    nodeId: string;
    radius: number;
    corners?: boolean[];
  };
  clone_node: {
    nodeId: string;
    x?: number;
    y?: number;
  };
  set_text_content: {
    nodeId: string;
    text: string;
  };
  scan_text_nodes: {
    nodeId: string;
    useChunking: boolean;
    chunkSize: number;
  };
  set_multiple_text_contents: {
    nodeId: string;
    text: Array<{ nodeId: string; text: string }>;
  };
  get_annotations: {
    nodeId?: string;
    includeCategories?: boolean;
  };
  set_annotation: {
    nodeId: string;
    annotationId?: string;
    labelMarkdown: string;
    categoryId?: string;
    properties?: Array<{ type: string }>;
  };
  set_multiple_annotations: SetMultipleAnnotationsParams;
  scan_nodes_by_types: {
    nodeId: string;
    types: Array<string>;
  };
};

// Helper function to process Figma node responses
function processFigmaNodeResponse(result: unknown): any {
  if (!result || typeof result !== "object") {
    return result;
  }

  // Check if this looks like a node response
  const resultObj = result as Record<string, unknown>;
  if ("id" in resultObj && typeof resultObj.id === "string") {
    // It appears to be a node response, log the details
    console.info(
      `Processed Figma node: ${resultObj.name || "Unknown"} (ID: ${resultObj.id
      })`
    );

    if ("x" in resultObj && "y" in resultObj) {
      console.debug(`Node position: (${resultObj.x}, ${resultObj.y})`);
    }

    if ("width" in resultObj && "height" in resultObj) {
      console.debug(`Node dimensions: ${resultObj.width}×${resultObj.height}`);
    }
  }

  return result;
}

// Update the connectToFigma function
function connectToFigma(port: number = 3055) {
  // If already connected, do nothing
  if (ws && ws.readyState === WebSocket.OPEN) {
    logger.info('Already connected to Figma');
    return;
  }

  const wsUrl = serverUrl === 'localhost' ? `${WS_URL}:${port}` : WS_URL;
  logger.info(`Connecting to Figma socket server at ${wsUrl}...`);
  ws = new WebSocket(wsUrl);

  ws.on('open', () => {
    logger.info('Connected to Figma socket server');
    // Reset channel on new connection
    currentChannel = null;
  });

  ws.on("message", (data: any) => {
    try {
      // Define a more specific type with an index signature to allow any property access
      interface ProgressMessage {
        message: FigmaResponse | any;
        type?: string;
        id?: string;
        [key: string]: any; // Allow any other properties
      }

      const json = JSON.parse(data) as ProgressMessage;

      // Handle progress updates
      if (json.type === 'progress_update') {
        const progressData = json.message.data as CommandProgressUpdate;
        const requestId = json.id || '';

        if (requestId && pendingRequests.has(requestId)) {
          const request = pendingRequests.get(requestId)!;

          // Update last activity timestamp
          request.lastActivity = Date.now();

          // Reset the timeout to prevent timeouts during long-running operations
          clearTimeout(request.timeout);

          // Create a new timeout
          request.timeout = setTimeout(() => {
            if (pendingRequests.has(requestId)) {
              logger.error(`Request ${requestId} timed out after extended period of inactivity`);
              pendingRequests.delete(requestId);
              request.reject(new Error('Request to Figma timed out'));
            }
          }, 60000); // 60 second timeout for inactivity

          // Log progress
          logger.info(`Progress update for ${progressData.commandType}: ${progressData.progress}% - ${progressData.message}`);

          // For completed updates, we could resolve the request early if desired
          if (progressData.status === 'completed' && progressData.progress === 100) {
            // Optionally resolve early with partial data
            // request.resolve(progressData.payload);
            // pendingRequests.delete(requestId);

            // Instead, just log the completion, wait for final result from Figma
            logger.info(`Operation ${progressData.commandType} completed, waiting for final result`);
          }
        }
        return;
      }

      // Handle regular responses
      const myResponse = json.message;
      logger.debug(`Received message: ${JSON.stringify(myResponse)}`);
      logger.log('myResponse' + JSON.stringify(myResponse));

      // Handle response to a request
      if (
        myResponse.id &&
        pendingRequests.has(myResponse.id) &&
        myResponse.result
      ) {
        const request = pendingRequests.get(myResponse.id)!;
        clearTimeout(request.timeout);

        if (myResponse.error) {
          logger.error(`Error from Figma: ${myResponse.error}`);
          request.reject(new Error(myResponse.error));
        } else {
          if (myResponse.result) {
            request.resolve(myResponse.result);
          }
        }

        pendingRequests.delete(myResponse.id);
      } else {
        // Handle broadcast messages or events
        logger.info(`Received broadcast message: ${JSON.stringify(myResponse)}`);
      }
    } catch (error) {
      logger.error(`Error parsing message: ${error instanceof Error ? error.message : String(error)}`);
    }
  });

  ws.on('error', (error) => {
    logger.error(`Socket error: ${error}`);
  });

  ws.on('close', () => {
    logger.info('Disconnected from Figma socket server');
    ws = null;

    // Reject all pending requests
    for (const [id, request] of pendingRequests.entries()) {
      clearTimeout(request.timeout);
      request.reject(new Error("Connection closed"));
      pendingRequests.delete(id);
    }

    // Attempt to reconnect
    logger.info('Attempting to reconnect in 2 seconds...');
    setTimeout(() => connectToFigma(port), 2000);
  });
}

// Function to join a channel
async function joinChannel(channelName: string): Promise<void> {
  if (!ws || ws.readyState !== WebSocket.OPEN) {
    throw new Error("Not connected to Figma");
  }

  try {
    await sendCommandToFigma("join", { channel: channelName });
    currentChannel = channelName;
    logger.info(`Joined channel: ${channelName}`);
  } catch (error) {
    logger.error(`Failed to join channel: ${error instanceof Error ? error.message : String(error)}`);
    throw error;
  }
}

// Function to send commands to Figma
function sendCommandToFigma(
  command: FigmaCommand,
  params: unknown = {},
  timeoutMs: number = 30000
): Promise<unknown> {
  return new Promise((resolve, reject) => {
    // If not connected, try to connect first
    if (!ws || ws.readyState !== WebSocket.OPEN) {
      connectToFigma();
      reject(new Error("Not connected to Figma. Attempting to connect..."));
      return;
    }

    // Check if we need a channel for this command
    const requiresChannel = command !== "join";
    if (requiresChannel && !currentChannel) {
      reject(new Error("Must join a channel before sending commands"));
      return;
    }

    const id = uuidv4();
    const request = {
      id,
      type: command === "join" ? "join" : "message",
      ...(command === "join"
        ? { channel: (params as any).channel }
        : { channel: currentChannel }),
      message: {
        id,
        command,
        params: {
          ...(params as any),
          commandId: id, // Include the command ID in params
        },
      },
    };

    // Set timeout for request
    const timeout = setTimeout(() => {
      if (pendingRequests.has(id)) {
        pendingRequests.delete(id);
        logger.error(`Request ${id} to Figma timed out after ${timeoutMs / 1000} seconds`);
        reject(new Error('Request to Figma timed out'));
      }
    }, timeoutMs);

    // Store the promise callbacks to resolve/reject later
    pendingRequests.set(id, {
      resolve,
      reject,
      timeout,
      lastActivity: Date.now()
    });

    // Send the request
    logger.info(`Sending command to Figma: ${command}`);
    logger.debug(`Request details: ${JSON.stringify(request)}`);
    ws.send(JSON.stringify(request));
  });
}

// Update the join_channel tool
server.tool(
  "join_channel",
  "Join a specific channel to communicate with Figma",
  {
    channel: z.string().describe("The name of the channel to join").default(""),
  },
  async ({ channel }) => {
    try {
      if (!channel) {
        // If no channel provided, ask the user for input
        return {
          content: [
            {
              type: "text",
              text: "Please provide a channel name to join:",
            },
          ],
          followUp: {
            tool: "join_channel",
            description: "Join the specified channel",
          },
        };
      }

      await joinChannel(channel);
      return {
        content: [
          {
            type: "text",
            text: `Successfully joined channel: ${channel}`,
          },
        ],
      };
    } catch (error) {
      return {
        content: [
          {
            type: "text",
            text: `Error joining channel: ${error instanceof Error ? error.message : String(error)
              }`,
          },
        ],
      };
    }
  }
);

// Start the server
async function main() {
  try {
    // Try to connect to Figma socket server
    connectToFigma();
  } catch (error) {
    logger.warn(`Could not connect to Figma initially: ${error instanceof Error ? error.message : String(error)}`);
    logger.warn('Will try to connect when the first command is sent');
  }

  // Start the MCP server with stdio transport
  const transport = new StdioServerTransport();
  await server.connect(transport);
  logger.info('FigmaMCP server running on stdio');
}

// Run the server
main().catch(error => {
  logger.error(`Error starting FigmaMCP server: ${error instanceof Error ? error.message : String(error)}`);
  process.exit(1);
});
<|MERGE_RESOLUTION|>--- conflicted
+++ resolved
@@ -855,16 +855,16 @@
         content: [
           {
             type: "text",
-            text: `Error getting local components: ${error instanceof Error ? error.message : String(error)
-              }`,
-          },
-        ],
-      };
-    }
-  }
-);
-
-<<<<<<< HEAD
+            text: `Error getting local components: ${
+              error instanceof Error ? error.message : String(error)
+            }`,
+          },
+        ],
+      };
+    }
+  }
+);
+
 // Get Annotations Tool
 server.tool(
   "get_annotations",
@@ -1097,8 +1097,6 @@
 //   }
 // );
 
-=======
->>>>>>> c709576a
 // Create Component Instance Tool
 server.tool(
   "create_component_instance",
@@ -1367,8 +1365,9 @@
         content: [
           {
             type: "text",
-            text: `Error scanning text nodes: ${error instanceof Error ? error.message : String(error)
-              }`,
+            text: `Error scanning text nodes: ${
+              error instanceof Error ? error.message : String(error)
+            }`,
           },
         ],
       };
@@ -1702,7 +1701,6 @@
   }
 );
 
-<<<<<<< HEAD
 // Annotation Conversion Strategy Prompt
 server.prompt(
   "annotation_conversion_strategy",
@@ -1893,8 +1891,6 @@
   }
 );
 
-=======
->>>>>>> c709576a
 // Define command types and parameters
 type FigmaCommand =
   | "get_document_info"
