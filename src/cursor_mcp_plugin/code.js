// This is the main code file for the Cursor MCP Figma plugin
// It handles Figma API commands

// Plugin state
const state = {
  serverPort: 3055, // Default port
};

// Show UI
figma.showUI(__html__, { width: 350, height: 450 });

// Plugin commands from UI
figma.ui.onmessage = async (msg) => {
  switch (msg.type) {
    case "update-settings":
      updateSettings(msg);
      break;
    case "notify":
      figma.notify(msg.message);
      break;
    case "close-plugin":
      figma.closePlugin();
      break;
    case "execute-command":
      // Execute commands received from UI (which gets them from WebSocket)
      try {
        const result = await handleCommand(msg.command, msg.params);
        // Send result back to UI
        figma.ui.postMessage({
          type: "command-result",
          id: msg.id,
          result,
        });
      } catch (error) {
        figma.ui.postMessage({
          type: "command-error",
          id: msg.id,
          error: error.message || "Error executing command",
        });
      }
      break;
  }
};

// Listen for plugin commands from menu
figma.on("run", ({ command }) => {
  figma.ui.postMessage({ type: "auto-connect" });
});

// Update plugin settings
function updateSettings(settings) {
  if (settings.serverPort) {
    state.serverPort = settings.serverPort;
  }

  figma.clientStorage.setAsync("settings", {
    serverPort: state.serverPort,
  });
}

// Handle commands from UI
async function handleCommand(command, params) {
  switch (command) {
    case "get_document_info":
      return await getDocumentInfo();
    case "get_selection":
      return await getSelection();
    case "get_node_info":
      if (!params || !params.nodeId) {
        throw new Error("Missing nodeId parameter");
      }
      return await getNodeInfo(params.nodeId);
    case "get_nodes_info":
      if (!params || !params.nodeIds || !Array.isArray(params.nodeIds)) {
        throw new Error("Missing or invalid nodeIds parameter");
      }
      return await getNodesInfo(params.nodeIds);
    case "create_rectangle":
      return await createRectangle(params);
    case "create_frame":
      return await createFrame(params);
    case "create_text":
      return await createText(params);
    case "set_fill_color":
      return await setFillColor(params);
    case "set_stroke_color":
      return await setStrokeColor(params);
    case "move_node":
      return await moveNode(params);
    case "resize_node":
      return await resizeNode(params);
    case "delete_node":
      return await deleteNode(params);
    case "get_styles":
      return await getStyles();
    case "get_local_components":
      return await getLocalComponents();
    // case "get_team_components":
    //   return await getTeamComponents();
    case "create_component_instance":
      return await createComponentInstance(params);
    case "export_node_as_image":
      return await exportNodeAsImage(params);
    case "set_corner_radius":
      return await setCornerRadius(params);
<<<<<<< HEAD
    case "scan_text_nodes":
      return await scanTextNodes(params.nodeId);
    case "export_node_as_image_large":
      return await exportNodeAsImageLarge(params);
    case "clone_node":
      return await cloneNode(params);
    case "apply_translations":
      return await applyTranslations(params);
=======
    case "set_text_content":
      return await setTextContent(params);
    case "clone_node":
      return await cloneNode(params);
>>>>>>> 51c08d4d
    default:
      throw new Error(`Unknown command: ${command}`);
  }
}// Command implementations

async function getDocumentInfo() {
  await figma.currentPage.loadAsync();
  const page = figma.currentPage;
  return {
    name: page.name,
    id: page.id,
    type: page.type,
    children: page.children.map((node) => ({
      id: node.id,
      name: node.name,
      type: node.type,
    })),
    currentPage: {
      id: page.id,
      name: page.name,
      childCount: page.children.length,
    },
    pages: [
      {
        id: page.id,
        name: page.name,
        childCount: page.children.length,
      },
    ],
  };
}

async function getSelection() {
  return {
    selectionCount: figma.currentPage.selection.length,
    selection: figma.currentPage.selection.map((node) => ({
      id: node.id,
      name: node.name,
      type: node.type,
      visible: node.visible,
    })),
  };
}

async function getNodeInfo(nodeId) {
  const node = await figma.getNodeByIdAsync(nodeId);

  if (!node) {
    throw new Error(`Node not found with ID: ${nodeId}`);
  }

  const response = await node.exportAsync({
    format: "JSON_REST_V1",
  });

  return response.document;
}

async function getNodesInfo(nodeIds) {
  try {
    // Load all nodes in parallel
    const nodes = await Promise.all(
      nodeIds.map((id) => figma.getNodeByIdAsync(id))
    );

    // Filter out any null values (nodes that weren't found)
    const validNodes = nodes.filter((node) => node !== null);

    // Export all valid nodes in parallel
    const responses = await Promise.all(
      validNodes.map(async (node) => {
        const response = await node.exportAsync({
          format: "JSON_REST_V1",
        });
        return {
          nodeId: node.id,
          document: response.document,
        };
      })
    );

    return responses;
  } catch (error) {
    throw new Error(`Error getting nodes info: ${error.message}`);
  }
}

async function createRectangle(params) {
  const {
    x = 0,
    y = 0,
    width = 100,
    height = 100,
    name = "Rectangle",
    parentId,
  } = params || {};

  const rect = figma.createRectangle();
  rect.x = x;
  rect.y = y;
  rect.resize(width, height);
  rect.name = name;

  // If parentId is provided, append to that node, otherwise append to current page
  if (parentId) {
    const parentNode = await figma.getNodeByIdAsync(parentId);
    if (!parentNode) {
      throw new Error(`Parent node not found with ID: ${parentId}`);
    }
    if (!("appendChild" in parentNode)) {
      throw new Error(`Parent node does not support children: ${parentId}`);
    }
    parentNode.appendChild(rect);
  } else {
    figma.currentPage.appendChild(rect);
  }

  return {
    id: rect.id,
    name: rect.name,
    x: rect.x,
    y: rect.y,
    width: rect.width,
    height: rect.height,
    parentId: rect.parent ? rect.parent.id : undefined,
  };
}

async function createFrame(params) {
  const {
    x = 0,
    y = 0,
    width = 100,
    height = 100,
    name = "Frame",
    parentId,
    fillColor,
    strokeColor,
    strokeWeight,
  } = params || {};

  const frame = figma.createFrame();
  frame.x = x;
  frame.y = y;
  frame.resize(width, height);
  frame.name = name;

  // Set fill color if provided
  if (fillColor) {
    const paintStyle = {
      type: "SOLID",
      color: {
        r: parseFloat(fillColor.r) || 0,
        g: parseFloat(fillColor.g) || 0,
        b: parseFloat(fillColor.b) || 0,
      },
      opacity: parseFloat(fillColor.a) || 1,
    };
    frame.fills = [paintStyle];
  }

  // Set stroke color and weight if provided
  if (strokeColor) {
    const strokeStyle = {
      type: "SOLID",
      color: {
        r: parseFloat(strokeColor.r) || 0,
        g: parseFloat(strokeColor.g) || 0,
        b: parseFloat(strokeColor.b) || 0,
      },
      opacity: parseFloat(strokeColor.a) || 1,
    };
    frame.strokes = [strokeStyle];
  }

  // Set stroke weight if provided
  if (strokeWeight !== undefined) {
    frame.strokeWeight = strokeWeight;
  }

  // If parentId is provided, append to that node, otherwise append to current page
  if (parentId) {
    const parentNode = await figma.getNodeByIdAsync(parentId);
    if (!parentNode) {
      throw new Error(`Parent node not found with ID: ${parentId}`);
    }
    if (!("appendChild" in parentNode)) {
      throw new Error(`Parent node does not support children: ${parentId}`);
    }
    parentNode.appendChild(frame);
  } else {
    figma.currentPage.appendChild(frame);
  }

  return {
    id: frame.id,
    name: frame.name,
    x: frame.x,
    y: frame.y,
    width: frame.width,
    height: frame.height,
    fills: frame.fills,
    strokes: frame.strokes,
    strokeWeight: frame.strokeWeight,
    parentId: frame.parent ? frame.parent.id : undefined,
  };
}

async function createText(params) {
  const {
    x = 0,
    y = 0,
    text = "Text",
    fontSize = 14,
    fontWeight = 400,
    fontColor = { r: 0, g: 0, b: 0, a: 1 }, // Default to black
    name = "Text",
    parentId,
  } = params || {};

  // Map common font weights to Figma font styles
  const getFontStyle = (weight) => {
    switch (weight) {
      case 100:
        return "Thin";
      case 200:
        return "Extra Light";
      case 300:
        return "Light";
      case 400:
        return "Regular";
      case 500:
        return "Medium";
      case 600:
        return "Semi Bold";
      case 700:
        return "Bold";
      case 800:
        return "Extra Bold";
      case 900:
        return "Black";
      default:
        return "Regular";
    }
  };

  const textNode = figma.createText();
  textNode.x = x;
  textNode.y = y;
  textNode.name = name;
  try {
    await figma.loadFontAsync({
      family: "Inter",
      style: getFontStyle(fontWeight),
    });
    textNode.fontName = { family: "Inter", style: getFontStyle(fontWeight) };
    textNode.fontSize = parseInt(fontSize);
  } catch (error) {
    console.error("Error setting font size", error);
  }
  setCharacters(textNode, text);

  // Set text color
  const paintStyle = {
    type: "SOLID",
    color: {
      r: parseFloat(fontColor.r) || 0,
      g: parseFloat(fontColor.g) || 0,
      b: parseFloat(fontColor.b) || 0,
    },
    opacity: parseFloat(fontColor.a) || 1,
  };
  textNode.fills = [paintStyle];

  // If parentId is provided, append to that node, otherwise append to current page
  if (parentId) {
    const parentNode = await figma.getNodeByIdAsync(parentId);
    if (!parentNode) {
      throw new Error(`Parent node not found with ID: ${parentId}`);
    }
    if (!("appendChild" in parentNode)) {
      throw new Error(`Parent node does not support children: ${parentId}`);
    }
    parentNode.appendChild(textNode);
  } else {
    figma.currentPage.appendChild(textNode);
  }

  return {
    id: textNode.id,
    name: textNode.name,
    x: textNode.x,
    y: textNode.y,
    width: textNode.width,
    height: textNode.height,
    characters: textNode.characters,
    fontSize: textNode.fontSize,
    fontWeight: fontWeight,
    fontColor: fontColor,
    fontName: textNode.fontName,
    fills: textNode.fills,
    parentId: textNode.parent ? textNode.parent.id : undefined,
  };
}

async function setFillColor(params) {
  console.log("setFillColor", params);
  const {
    nodeId,
    color: { r, g, b, a },
  } = params || {};

  if (!nodeId) {
    throw new Error("Missing nodeId parameter");
  }

  const node = await figma.getNodeByIdAsync(nodeId);
  if (!node) {
    throw new Error(`Node not found with ID: ${nodeId}`);
  }

  if (!("fills" in node)) {
    throw new Error(`Node does not support fills: ${nodeId}`);
  }

  // Create RGBA color
  const rgbColor = {
    r: parseFloat(r) || 0,
    g: parseFloat(g) || 0,
    b: parseFloat(b) || 0,
    a: parseFloat(a) || 1,
  };

  // Set fill
  const paintStyle = {
    type: "SOLID",
    color: {
      r: parseFloat(rgbColor.r),
      g: parseFloat(rgbColor.g),
      b: parseFloat(rgbColor.b),
    },
    opacity: parseFloat(rgbColor.a),
  };

  console.log("paintStyle", paintStyle);

  node.fills = [paintStyle];

  return {
    id: node.id,
    name: node.name,
    fills: [paintStyle],
  };
}

async function setStrokeColor(params) {
  const {
    nodeId,
    color: { r, g, b, a },
    weight = 1,
  } = params || {};

  if (!nodeId) {
    throw new Error("Missing nodeId parameter");
  }

  const node = await figma.getNodeByIdAsync(nodeId);
  if (!node) {
    throw new Error(`Node not found with ID: ${nodeId}`);
  }

  if (!("strokes" in node)) {
    throw new Error(`Node does not support strokes: ${nodeId}`);
  }

  // Create RGBA color
  const rgbColor = {
    r: r !== undefined ? r : 0,
    g: g !== undefined ? g : 0,
    b: b !== undefined ? b : 0,
    a: a !== undefined ? a : 1,
  };

  // Set stroke
  const paintStyle = {
    type: "SOLID",
    color: {
      r: rgbColor.r,
      g: rgbColor.g,
      b: rgbColor.b,
    },
    opacity: rgbColor.a,
  };

  node.strokes = [paintStyle];

  // Set stroke weight if available
  if ("strokeWeight" in node) {
    node.strokeWeight = weight;
  }

  return {
    id: node.id,
    name: node.name,
    strokes: node.strokes,
    strokeWeight: "strokeWeight" in node ? node.strokeWeight : undefined,
  };
}

async function moveNode(params) {
  const { nodeId, x, y } = params || {};

  if (!nodeId) {
    throw new Error("Missing nodeId parameter");
  }

  if (x === undefined || y === undefined) {
    throw new Error("Missing x or y parameters");
  }

  const node = await figma.getNodeByIdAsync(nodeId);
  if (!node) {
    throw new Error(`Node not found with ID: ${nodeId}`);
  }

  if (!("x" in node) || !("y" in node)) {
    throw new Error(`Node does not support position: ${nodeId}`);
  }

  node.x = x;
  node.y = y;

  return {
    id: node.id,
    name: node.name,
    x: node.x,
    y: node.y,
  };
}

async function resizeNode(params) {
  const { nodeId, width, height } = params || {};

  if (!nodeId) {
    throw new Error("Missing nodeId parameter");
  }

  if (width === undefined || height === undefined) {
    throw new Error("Missing width or height parameters");
  }

  const node = await figma.getNodeByIdAsync(nodeId);
  if (!node) {
    throw new Error(`Node not found with ID: ${nodeId}`);
  }

  if (!("resize" in node)) {
    throw new Error(`Node does not support resizing: ${nodeId}`);
  }

  node.resize(width, height);

  return {
    id: node.id,
    name: node.name,
    width: node.width,
    height: node.height,
  };
}

async function deleteNode(params) {
  const { nodeId } = params || {};

  if (!nodeId) {
    throw new Error("Missing nodeId parameter");
  }

  const node = await figma.getNodeByIdAsync(nodeId);
  if (!node) {
    throw new Error(`Node not found with ID: ${nodeId}`);
  }

  // Save node info before deleting
  const nodeInfo = {
    id: node.id,
    name: node.name,
    type: node.type,
  };

  node.remove();

  return nodeInfo;
}

async function getStyles() {
  const styles = {
    colors: await figma.getLocalPaintStylesAsync(),
    texts: await figma.getLocalTextStylesAsync(),
    effects: await figma.getLocalEffectStylesAsync(),
    grids: await figma.getLocalGridStylesAsync(),
  };

  return {
    colors: styles.colors.map((style) => ({
      id: style.id,
      name: style.name,
      key: style.key,
      paint: style.paints[0],
    })),
    texts: styles.texts.map((style) => ({
      id: style.id,
      name: style.name,
      key: style.key,
      fontSize: style.fontSize,
      fontName: style.fontName,
    })),
    effects: styles.effects.map((style) => ({
      id: style.id,
      name: style.name,
      key: style.key,
    })),
    grids: styles.grids.map((style) => ({
      id: style.id,
      name: style.name,
      key: style.key,
    })),
  };
}

async function getLocalComponents() {
  await figma.loadAllPagesAsync();

  const components = figma.root.findAllWithCriteria({
    types: ["COMPONENT"],
  });

  return {
    count: components.length,
    components: components.map((component) => ({
      id: component.id,
      name: component.name,
      key: "key" in component ? component.key : null,
    })),
  };
}

// async function getTeamComponents() {
//   try {
//     const teamComponents =
//       await figma.teamLibrary.getAvailableComponentsAsync();

//     return {
//       count: teamComponents.length,
//       components: teamComponents.map((component) => ({
//         key: component.key,
//         name: component.name,
//         description: component.description,
//         libraryName: component.libraryName,
//       })),
//     };
//   } catch (error) {
//     throw new Error(`Error getting team components: ${error.message}`);
//   }
// }

async function createComponentInstance(params) {
  const { componentKey, x = 0, y = 0 } = params || {};

  if (!componentKey) {
    throw new Error("Missing componentKey parameter");
  }

  try {
    const component = await figma.importComponentByKeyAsync(componentKey);
    const instance = component.createInstance();

    instance.x = x;
    instance.y = y;

    figma.currentPage.appendChild(instance);

    return {
      id: instance.id,
      name: instance.name,
      x: instance.x,
      y: instance.y,
      width: instance.width,
      height: instance.height,
      componentId: instance.componentId,
    };
  } catch (error) {
    throw new Error(`Error creating component instance: ${error.message}`);
  }
}

async function exportNodeAsImage(params) {
  const { nodeId, scale = 1 } = params || {};

  const format = "PNG";

  if (!nodeId) {
    throw new Error("Missing nodeId parameter");
  }

  const node = await figma.getNodeByIdAsync(nodeId);
  if (!node) {
    throw new Error(`Node not found with ID: ${nodeId}`);
  }

  if (!("exportAsync" in node)) {
    throw new Error(`Node does not support exporting: ${nodeId}`);
  }

  try {
    const settings = {
      format: format,
      constraint: { type: "SCALE", value: scale },
    };

    const bytes = await node.exportAsync(settings);

    let mimeType;
    switch (format) {
      case "PNG":
        mimeType = "image/png";
        break;
      case "JPG":
        mimeType = "image/jpeg";
        break;
      case "SVG":
        mimeType = "image/svg+xml";
        break;
      case "PDF":
        mimeType = "application/pdf";
        break;
      default:
        mimeType = "application/octet-stream";
    }

    // Proper way to convert Uint8Array to base64
    const base64 = customBase64Encode(bytes);
    // const imageData = `data:${mimeType};base64,${base64}`;

    return {
      nodeId,
      format,
      scale,
      mimeType,
      imageData: base64,
    };
  } catch (error) {
    throw new Error(`Error exporting node as image: ${error.message}`);
  }
}
function customBase64Encode(bytes) {
  const chars =
    "ABCDEFGHIJKLMNOPQRSTUVWXYZabcdefghijklmnopqrstuvwxyz0123456789+/";
  let base64 = "";

  const byteLength = bytes.byteLength;
  const byteRemainder = byteLength % 3;
  const mainLength = byteLength - byteRemainder;

  let a, b, c, d;
  let chunk;

  // Main loop deals with bytes in chunks of 3
  for (let i = 0; i < mainLength; i = i + 3) {
    // Combine the three bytes into a single integer
    chunk = (bytes[i] << 16) | (bytes[i + 1] << 8) | bytes[i + 2];

    // Use bitmasks to extract 6-bit segments from the triplet
    a = (chunk & 16515072) >> 18; // 16515072 = (2^6 - 1) << 18
    b = (chunk & 258048) >> 12; // 258048 = (2^6 - 1) << 12
    c = (chunk & 4032) >> 6; // 4032 = (2^6 - 1) << 6
    d = chunk & 63; // 63 = 2^6 - 1

    // Convert the raw binary segments to the appropriate ASCII encoding
    base64 += chars[a] + chars[b] + chars[c] + chars[d];
  }

<<<<<<< HEAD
async function scanTextNodes(nodeId) {
  console.log(`Starting to scan text nodes from node ID: ${nodeId}`);
  const node = await figma.getNodeByIdAsync(nodeId);
  
  if (!node) {
    console.error(`Node with ID ${nodeId} not found`);
    throw new Error(`Node with ID ${nodeId} not found`);
  }

  const textNodes = [];
  
  async function findTextNodes(node, parentPath = [], depth = 0) {
    // Skip invisible nodes
    if (node.visible === false) return;
    
    // Get the path to this node including its name
    const nodePath = [...parentPath, node.name || `Unnamed ${node.type}`];
    
    if (node.type === 'TEXT') {
      try {
        // Safely extract font information to avoid Symbol serialization issues
        let fontFamily = '';
        let fontStyle = '';
        
        if (node.fontName) {
          if (typeof node.fontName === 'object') {
            if ('family' in node.fontName) fontFamily = node.fontName.family;
            if ('style' in node.fontName) fontStyle = node.fontName.style;
          }
        }
        
        // Create a safe representation of the text node with only serializable properties
        const safeTextNode = {
          id: node.id,
          name: node.name || 'Text',
          type: node.type,
          characters: node.characters,
          fontSize: typeof node.fontSize === 'number' ? node.fontSize : 0,
          fontFamily: fontFamily,
          fontStyle: fontStyle,
          x: typeof node.x === 'number' ? node.x : 0,
          y: typeof node.y === 'number' ? node.y : 0,
          width: typeof node.width === 'number' ? node.width : 0,
          height: typeof node.height === 'number' ? node.height : 0,
          path: nodePath.join(' > '),
          depth: depth
        };
        
        // Only highlight the node if it's not being done via API
        try {
          // Safe way to create a temporary highlight without causing serialization issues
          const originalFills = JSON.parse(JSON.stringify(node.fills));
          node.fills = [{
            type: 'SOLID',
            color: { r: 1, g: 0.5, b: 0 },
            opacity: 0.3
          }];
          
          // Reset highlight after a short delay
          setTimeout(() => {
            try {
              node.fills = originalFills;
            } catch (err) {
              console.error('Error resetting fills:', err);
            }
          }, 500);
        } catch (highlightErr) {
          console.error('Error highlighting text node:', highlightErr);
          // Continue anyway, highlighting is just visual feedback
        }
        
        textNodes.push(safeTextNode);
      } catch (nodeErr) {
        console.error('Error processing text node:', nodeErr);
        // Skip this node but continue with others
      }
    }
    
    // Recursively process children of container nodes
    if ('children' in node) {
      for (const child of node.children) {
        await findTextNodes(child, nodePath, depth + 1);
      }
    }
  }
  
  try {
    await findTextNodes(node);
    
    // 성공적으로 실행되었음을 클라이언트에 알림하고 텍스트 노드 데이터를 포함
    return {
      success: true,
      message: `Scanned ${textNodes.length} text nodes.`,
      count: textNodes.length,
      textNodes: textNodes // 실제 텍스트 노드 데이터 포함
    };
  } catch (error) {
    console.error('Error scanning text nodes:', error);
    throw new Error(`Error scanning text nodes: ${error.message}`);
  }
}

async function exportNodeAsImageLarge(params) {
  const { nodeId, format = "PNG", scale = 1 } = params || {};

  if (!nodeId) {
    throw new Error("Missing nodeId parameter");
  }

  console.log(`[SERVER] Starting image export and upload for node ${nodeId} with format ${format} at scale ${scale}`);

  try {
    // Get the node information for the name
    const node = await figma.getNodeByIdAsync(nodeId);
    if (!node) {
      throw new Error(`Node not found with ID: ${nodeId}`);
    }
    
    // Export the node directly using the Figma API
    const settings = {
      format: format,
      constraint: { type: "SCALE", value: scale },
    };
    
    const bytes = await node.exportAsync(settings);
    let mimeType;
    switch (format) {
      case "PNG":
        mimeType = "image/png";
        break;
      case "JPG":
        mimeType = "image/jpeg";
        break;
      case "SVG":
        mimeType = "image/svg+xml";
        break;
      case "PDF":
        mimeType = "application/pdf";
        break;
      default:
        mimeType = "application/octet-stream";
    }
    
    console.log(`[SERVER] Sending to UI for upload to server...`);
    
    if (!figma.ui) {
      figma.showUI(__html__, { visible: false, width: 10, height: 10 });
    }
    
    return new Promise((resolve, reject) => {
      const messageId = Date.now().toString();
      
      const messageHandler = (msg) => {
        if (msg.messageId !== messageId) return;
        
        if (msg.type === 'upload-complete' && msg.success) {
          figma.ui.off('message', messageHandler);
          console.log(`[SERVER] Upload completed via UI, imageId: ${msg.imageId}`);
          
          resolve({
            nodeId,
            format,
            scale,
            mimeType,
            success: true,
            imageId: msg.imageId,
            imageUrl: msg.imageUrl
          });
        } 
        else if (msg.type === 'upload-error') {
          figma.ui.off('message', messageHandler);
          console.error(`[SERVER] Upload failed via UI: ${msg.error}`);
          
          reject(new Error(`Error uploading image via UI: ${msg.error}`));
        }
      };
      
      figma.ui.on('message', messageHandler);
      
      figma.ui.postMessage({
        type: 'upload-image',
        bytes: Array.from(bytes),
        mimeType: mimeType,
        format: format,
        nodeId: nodeId,
        nodeName: node.name || 'image',
        messageId: messageId
      });
      
      setTimeout(() => {
        figma.ui.off('message', messageHandler);
        reject(new Error('Upload timeout via UI after 30 seconds'));
      }, 30000);
    });
  } catch (error) {
    console.error(`[SERVER] Error exporting node as image:`, error);
    throw new Error(`Error exporting node to server: ${error.message}`);
  }
}

async function executeCode(params) {
  const { code } = params || {};
=======
  // Deal with the remaining bytes and padding
  if (byteRemainder === 1) {
    chunk = bytes[mainLength];
>>>>>>> 51c08d4d

    a = (chunk & 252) >> 2; // 252 = (2^6 - 1) << 2

    // Set the 4 least significant bits to zero
    b = (chunk & 3) << 4; // 3 = 2^2 - 1

    base64 += chars[a] + chars[b] + "==";
  } else if (byteRemainder === 2) {
    chunk = (bytes[mainLength] << 8) | bytes[mainLength + 1];

    a = (chunk & 64512) >> 10; // 64512 = (2^6 - 1) << 10
    b = (chunk & 1008) >> 4; // 1008 = (2^6 - 1) << 4

    // Set the 2 least significant bits to zero
    c = (chunk & 15) << 2; // 15 = 2^4 - 1

    base64 += chars[a] + chars[b] + chars[c] + "=";
  }

  return base64;
}

async function setCornerRadius(params) {
  const { nodeId, radius, corners } = params || {};

  if (!nodeId) {
    throw new Error("Missing nodeId parameter");
  }

  if (radius === undefined) {
    throw new Error("Missing radius parameter");
  }

  const node = await figma.getNodeByIdAsync(nodeId);
  if (!node) {
    throw new Error(`Node not found with ID: ${nodeId}`);
  }

  // Check if node supports corner radius
  if (!("cornerRadius" in node)) {
    throw new Error(`Node does not support corner radius: ${nodeId}`);
  }

  // If corners array is provided, set individual corner radii
  if (corners && Array.isArray(corners) && corners.length === 4) {
    if ("topLeftRadius" in node) {
      // Node supports individual corner radii
      if (corners[0]) node.topLeftRadius = radius;
      if (corners[1]) node.topRightRadius = radius;
      if (corners[2]) node.bottomRightRadius = radius;
      if (corners[3]) node.bottomLeftRadius = radius;
    } else {
      // Node only supports uniform corner radius
      node.cornerRadius = radius;
    }
  } else {
    // Set uniform corner radius
    node.cornerRadius = radius;
  }

  return {
    id: node.id,
    name: node.name,
    cornerRadius: "cornerRadius" in node ? node.cornerRadius : undefined,
    topLeftRadius: "topLeftRadius" in node ? node.topLeftRadius : undefined,
    topRightRadius: "topRightRadius" in node ? node.topRightRadius : undefined,
    bottomRightRadius:
      "bottomRightRadius" in node ? node.bottomRightRadius : undefined,
    bottomLeftRadius:
      "bottomLeftRadius" in node ? node.bottomLeftRadius : undefined,
  };
}

async function setTextContent(params) {
  const { nodeId, text } = params || {};

  if (!nodeId) {
    throw new Error("Missing nodeId parameter");
  }

  if (text === undefined) {
    throw new Error("Missing text parameter");
  }

  const node = await figma.getNodeByIdAsync(nodeId);
  if (!node) {
    throw new Error(`Node not found with ID: ${nodeId}`);
  }

  if (node.type !== "TEXT") {
    throw new Error(`Node is not a text node: ${nodeId}`);
  }

  try {
    await figma.loadFontAsync(node.fontName);

    await setCharacters(node, text);

    return {
      id: node.id,
      name: node.name,
      characters: node.characters,
      fontName: node.fontName,
    };
  } catch (error) {
    throw new Error(`Error setting text content: ${error.message}`);
  }
}

// Initialize settings on load
(async function initializePlugin() {
  try {
    const savedSettings = await figma.clientStorage.getAsync("settings");
    if (savedSettings) {
      if (savedSettings.serverPort) {
        state.serverPort = savedSettings.serverPort;
      }
    }

    // Send initial settings to UI
    figma.ui.postMessage({
      type: "init-settings",
      settings: {
        serverPort: state.serverPort,
      },
    });
  } catch (error) {
    console.error("Error loading settings:", error);
  }
})();

function uniqBy(arr, predicate) {
  const cb = typeof predicate === "function" ? predicate : (o) => o[predicate];
  return [
    ...arr
      .reduce((map, item) => {
        const key = item === null || item === undefined ? item : cb(item);

        map.has(key) || map.set(key, item);

        return map;
      }, new Map())
      .values(),
  ];
}
const setCharacters = async (node, characters, options) => {
  const fallbackFont = (options && options.fallbackFont) || {
    family: "Inter",
    style: "Regular",
  };
  try {
    if (node.fontName === figma.mixed) {
      if (options && options.smartStrategy === "prevail") {
        const fontHashTree = {};
        for (let i = 1; i < node.characters.length; i++) {
          const charFont = node.getRangeFontName(i - 1, i);
          const key = `${charFont.family}::${charFont.style}`;
          fontHashTree[key] = fontHashTree[key] ? fontHashTree[key] + 1 : 1;
        }
        const prevailedTreeItem = Object.entries(fontHashTree).sort(
          (a, b) => b[1] - a[1]
        )[0];
        const [family, style] = prevailedTreeItem[0].split("::");
        const prevailedFont = {
          family,
          style,
        };
        await figma.loadFontAsync(prevailedFont);
        node.fontName = prevailedFont;
      } else if (options && options.smartStrategy === "strict") {
        return setCharactersWithStrictMatchFont(node, characters, fallbackFont);
      } else if (options && options.smartStrategy === "experimental") {
        return setCharactersWithSmartMatchFont(node, characters, fallbackFont);
      } else {
        const firstCharFont = node.getRangeFontName(0, 1);
        await figma.loadFontAsync(firstCharFont);
        node.fontName = firstCharFont;
      }
    } else {
      await figma.loadFontAsync({
        family: node.fontName.family,
        style: node.fontName.style,
      });
    }
  } catch (err) {
    console.warn(
      `Failed to load "${node.fontName["family"]} ${node.fontName["style"]}" font and replaced with fallback "${fallbackFont.family} ${fallbackFont.style}"`,
      err
    );
    await figma.loadFontAsync(fallbackFont);
    node.fontName = fallbackFont;
  }
  try {
    node.characters = characters;
    return true;
  } catch (err) {
    console.warn(`Failed to set characters. Skipped.`, err);
    return false;
  }
};

const setCharactersWithStrictMatchFont = async (
  node,
  characters,
  fallbackFont
) => {
  const fontHashTree = {};
  for (let i = 1; i < node.characters.length; i++) {
    const startIdx = i - 1;
    const startCharFont = node.getRangeFontName(startIdx, i);
    const startCharFontVal = `${startCharFont.family}::${startCharFont.style}`;
    while (i < node.characters.length) {
      i++;
      const charFont = node.getRangeFontName(i - 1, i);
      if (startCharFontVal !== `${charFont.family}::${charFont.style}`) {
        break;
      }
    }
    fontHashTree[`${startIdx}_${i}`] = startCharFontVal;
  }
  await figma.loadFontAsync(fallbackFont);
  node.fontName = fallbackFont;
  node.characters = characters;
  console.log(fontHashTree);
  await Promise.all(
    Object.keys(fontHashTree).map(async (range) => {
      console.log(range, fontHashTree[range]);
      const [start, end] = range.split("_");
      const [family, style] = fontHashTree[range].split("::");
      const matchedFont = {
        family,
        style,
      };
      await figma.loadFontAsync(matchedFont);
      return node.setRangeFontName(Number(start), Number(end), matchedFont);
    })
  );
  return true;
};

const getDelimiterPos = (str, delimiter, startIdx = 0, endIdx = str.length) => {
  const indices = [];
  let temp = startIdx;
  for (let i = startIdx; i < endIdx; i++) {
    if (
      str[i] === delimiter &&
      i + startIdx !== endIdx &&
      temp !== i + startIdx
    ) {
      indices.push([temp, i + startIdx]);
      temp = i + startIdx + 1;
    }
  }
  temp !== endIdx && indices.push([temp, endIdx]);
  return indices.filter(Boolean);
};

const buildLinearOrder = (node) => {
  const fontTree = [];
  const newLinesPos = getDelimiterPos(node.characters, "\n");
  newLinesPos.forEach(([newLinesRangeStart, newLinesRangeEnd], n) => {
    const newLinesRangeFont = node.getRangeFontName(
      newLinesRangeStart,
      newLinesRangeEnd
    );
    if (newLinesRangeFont === figma.mixed) {
      const spacesPos = getDelimiterPos(
        node.characters,
        " ",
        newLinesRangeStart,
        newLinesRangeEnd
      );
      spacesPos.forEach(([spacesRangeStart, spacesRangeEnd], s) => {
        const spacesRangeFont = node.getRangeFontName(
          spacesRangeStart,
          spacesRangeEnd
        );
        if (spacesRangeFont === figma.mixed) {
          const spacesRangeFont = node.getRangeFontName(
            spacesRangeStart,
            spacesRangeStart[0]
          );
          fontTree.push({
            start: spacesRangeStart,
            delimiter: " ",
            family: spacesRangeFont.family,
            style: spacesRangeFont.style,
          });
        } else {
          fontTree.push({
            start: spacesRangeStart,
            delimiter: " ",
            family: spacesRangeFont.family,
            style: spacesRangeFont.style,
          });
        }
      });
    } else {
      fontTree.push({
        start: newLinesRangeStart,
        delimiter: "\n",
        family: newLinesRangeFont.family,
        style: newLinesRangeFont.style,
      });
    }
  });
  return fontTree
    .sort((a, b) => +a.start - +b.start)
    .map(({ family, style, delimiter }) => ({ family, style, delimiter }));
};

const setCharactersWithSmartMatchFont = async (
  node,
  characters,
  fallbackFont
) => {
  const rangeTree = buildLinearOrder(node);
  const fontsToLoad = uniqBy(
    rangeTree,
    ({ family, style }) => `${family}::${style}`
  ).map(({ family, style }) => ({
    family,
    style,
  }));

  await Promise.all([...fontsToLoad, fallbackFont].map(figma.loadFontAsync));

  node.fontName = fallbackFont;
  node.characters = characters;

  let prevPos = 0;
  rangeTree.forEach(({ family, style, delimiter }) => {
    if (prevPos < node.characters.length) {
      const delimeterPos = node.characters.indexOf(delimiter, prevPos);
      const endPos =
        delimeterPos > prevPos ? delimeterPos : node.characters.length;
      const matchedFont = {
        family,
        style,
      };
      node.setRangeFontName(prevPos, endPos, matchedFont);
      prevPos = endPos + 1;
    }
  });
  return true;
};

<<<<<<< HEAD

// helper function for base64 encoding
function customBase64Encode(bytes) {
  const chars =
    "ABCDEFGHIJKLMNOPQRSTUVWXYZabcdefghijklmnopqrstuvwxyz0123456789+/";
  let base64 = "";

  const byteLength = bytes.byteLength;
  const byteRemainder = byteLength % 3;
  const mainLength = byteLength - byteRemainder;

  let a, b, c, d;
  let chunk;

  // Main loop deals with bytes in chunks of 3
  for (let i = 0; i < mainLength; i = i + 3) {
    // Combine the three bytes into a single integer
    chunk = (bytes[i] << 16) | (bytes[i + 1] << 8) | bytes[i + 2];

    // Use bitmasks to extract 6-bit segments from the triplet
    a = (chunk & 16515072) >> 18; // 16515072 = (2^6 - 1) << 18
    b = (chunk & 258048) >> 12; // 258048 = (2^6 - 1) << 12
    c = (chunk & 4032) >> 6; // 4032 = (2^6 - 1) << 6
    d = chunk & 63; // 63 = 2^6 - 1

    // Convert the raw binary segments to the appropriate ASCII encoding
    base64 += chars[a] + chars[b] + chars[c] + chars[d];
  }

  // Deal with the remaining bytes and padding
  if (byteRemainder === 1) {
    chunk = bytes[mainLength];

    a = (chunk & 252) >> 2; // 252 = (2^6 - 1) << 2

    // Set the 4 least significant bits to zero
    b = (chunk & 3) << 4; // 3 = 2^2 - 1

    base64 += chars[a] + chars[b] + "==";
  } else if (byteRemainder === 2) {
    chunk = (bytes[mainLength] << 8) | bytes[mainLength + 1];

    a = (chunk & 64512) >> 10; // 64512 = (2^6 - 1) << 10
    b = (chunk & 1008) >> 4; // 1008 = (2^6 - 1) << 4

    // Set the 2 least significant bits to zero
    c = (chunk & 15) << 2; // 15 = 2^4 - 1

    base64 += chars[a] + chars[b] + chars[c] + "=";
  }

  return base64;
}

=======
>>>>>>> 51c08d4d
// Add the cloneNode function implementation
async function cloneNode(params) {
  const { nodeId, x, y } = params || {};

  if (!nodeId) {
    throw new Error("Missing nodeId parameter");
  }

  const node = await figma.getNodeByIdAsync(nodeId);
  if (!node) {
    throw new Error(`Node not found with ID: ${nodeId}`);
  }

  // Clone the node
  const clone = node.clone();

  // If x and y are provided, move the clone to that position
  if (x !== undefined && y !== undefined) {
    if (!("x" in clone) || !("y" in clone)) {
      throw new Error(`Cloned node does not support position: ${nodeId}`);
    }
    clone.x = x;
    clone.y = y;
  }

  // Add the clone to the same parent as the original node
  if (node.parent) {
    node.parent.appendChild(clone);
  } else {
    figma.currentPage.appendChild(clone);
  }

  return {
    id: clone.id,
    name: clone.name,
    x: "x" in clone ? clone.x : undefined,
    y: "y" in clone ? clone.y : undefined,
    width: "width" in clone ? clone.width : undefined,
    height: "height" in clone ? clone.height : undefined,
  };
<<<<<<< HEAD
}

// Replace text in a specific node
async function replaceText(params) {
  const { nodeId, text } = params || {};

  if (!nodeId || !text || !Array.isArray(text)) {
    throw new Error("Missing required parameters: nodeId and text array");
  }

  console.log(`Starting text replacement for node: ${nodeId} with ${text.length} text replacements`);
  
  const results = [];
  let successCount = 0;
  let failureCount = 0;
  
  // Process each text replacement
  for (const replacement of text) {
    if (!replacement.nodeId || replacement.text === undefined) {
      failureCount++;
      results.push({
        success: false,
        nodeId: replacement.nodeId || 'unknown',
        error: 'Missing nodeId or text in replacement entry'
      });
      continue;
    }
    
    try {
      console.log(`Attempting to replace text in node: ${replacement.nodeId}`);
      
      // Get the text node to update
      const textNode = await figma.getNodeByIdAsync(replacement.nodeId);
      
      if (!textNode) {
        failureCount++;
        results.push({
          success: false,
          nodeId: replacement.nodeId,
          error: `Node not found: ${replacement.nodeId}`
        });
        console.error(`Text node not found: ${replacement.nodeId}`);
        continue;
      }
      
      if (textNode.type !== 'TEXT') {
        failureCount++;
        results.push({
          success: false,
          nodeId: replacement.nodeId,
          error: `Node is not a text node: ${replacement.nodeId} (type: ${textNode.type})`
        });
        console.error(`Node is not a text node: ${replacement.nodeId} (type: ${textNode.type})`);
        continue;
      }
      
      // Save original text for the result
      const originalText = textNode.characters;
      console.log(`Original text: "${originalText}"`);
      console.log(`Will translate to: "${replacement.text}"`);
      
      try {
        // Debug font information
        console.log(`Font info for node ${replacement.nodeId}:`, 
                    textNode.fontName === figma.mixed ? 'Mixed fonts' : JSON.stringify(textNode.fontName));
        
        if (textNode.fontName === figma.mixed) {
          // For mixed fonts, we need to load all fonts in the text
          console.log(`Node has mixed fonts, loading all fonts...`);
          const allFonts = textNode.getRangeAllFontNames(0, textNode.characters.length);
          console.log(`Found ${allFonts.length} fonts to load`);
          
          // Load all fonts in parallel
          await Promise.all(allFonts.map(async (font) => {
            console.log(`Loading font: ${JSON.stringify(font)}`);
            try {
              await figma.loadFontAsync(font);
              console.log(`Successfully loaded font: ${JSON.stringify(font)}`);
            } catch (fontErr) {
              console.error(`Error loading font ${JSON.stringify(font)}: ${fontErr.message}`);
              throw fontErr; // Re-throw to be caught by the outer try-catch
            }
          }));
        } else {
          // For uniform fonts, just load it
          console.log(`Loading font: ${JSON.stringify(textNode.fontName)}`);
          await figma.loadFontAsync(textNode.fontName);
          console.log(`Successfully loaded font: ${JSON.stringify(textNode.fontName)}`);
        }
        
        // Now that fonts are loaded, update the text content
        console.log(`Setting new text: "${translation.text}"`);
        textNode.characters = translation.text;
        console.log(`Successfully set new text`);
        
        successCount++;
        results.push({
          success: true,
          nodeId: replacement.nodeId,
          originalText: originalText,
          translatedText: replacement.text
        });
      } catch (fontError) {
        console.error(`Font loading or text update error: ${fontError.message}`);
        failureCount++;
        results.push({
          success: false,
          nodeId: translation.nodeId,
          error: `Error processing font or updating text: ${fontError.message}`,
          fontInfo: textNode.fontName === figma.mixed ? 'Mixed fonts' : JSON.stringify(textNode.fontName)
        });
      }
    } catch (error) {
      console.error(`General error handling node ${replacement.nodeId}: ${error.message}`);
      failureCount++;
      results.push({
        success: false,
        nodeId: replacement.nodeId,
        error: `Error applying replacement: ${error.message}`
      });
    }
  }
  
  console.log(`Replacement complete: ${successCount} successful, ${failureCount} failed`);
  
  return {
    success: successCount > 0,
    nodeId: nodeId,
    replacementsApplied: successCount,
    replacementsFailed: failureCount,
    totalReplacements: replacements.length,
    results: results
  };
}
=======
}
>>>>>>> 51c08d4d
<|MERGE_RESOLUTION|>--- conflicted
+++ resolved
@@ -103,25 +103,18 @@
       return await exportNodeAsImage(params);
     case "set_corner_radius":
       return await setCornerRadius(params);
-<<<<<<< HEAD
-    case "scan_text_nodes":
-      return await scanTextNodes(params.nodeId);
-    case "export_node_as_image_large":
-      return await exportNodeAsImageLarge(params);
-    case "clone_node":
-      return await cloneNode(params);
-    case "apply_translations":
-      return await applyTranslations(params);
-=======
     case "set_text_content":
       return await setTextContent(params);
     case "clone_node":
       return await cloneNode(params);
->>>>>>> 51c08d4d
+    case "scan_text_nodes":
+      return await scanTextNodes(params.nodeId);
+    case "replace_text":
+      return await replaceText(params);
     default:
       throw new Error(`Unknown command: ${command}`);
   }
-}// Command implementations
+} // Command implementations
 
 async function getDocumentInfo() {
   await figma.currentPage.loadAsync();
@@ -777,815 +770,702 @@
     "ABCDEFGHIJKLMNOPQRSTUVWXYZabcdefghijklmnopqrstuvwxyz0123456789+/";
   let base64 = "";
 
-  const byteLength = bytes.byteLength;
-  const byteRemainder = byteLength % 3;
-  const mainLength = byteLength - byteRemainder;
-
-  let a, b, c, d;
-  let chunk;
-
-  // Main loop deals with bytes in chunks of 3
-  for (let i = 0; i < mainLength; i = i + 3) {
-    // Combine the three bytes into a single integer
-    chunk = (bytes[i] << 16) | (bytes[i + 1] << 8) | bytes[i + 2];
-
-    // Use bitmasks to extract 6-bit segments from the triplet
-    a = (chunk & 16515072) >> 18; // 16515072 = (2^6 - 1) << 18
-    b = (chunk & 258048) >> 12; // 258048 = (2^6 - 1) << 12
-    c = (chunk & 4032) >> 6; // 4032 = (2^6 - 1) << 6
-    d = chunk & 63; // 63 = 2^6 - 1
-
-    // Convert the raw binary segments to the appropriate ASCII encoding
-    base64 += chars[a] + chars[b] + chars[c] + chars[d];
-  }
-
-<<<<<<< HEAD
-async function scanTextNodes(nodeId) {
-  console.log(`Starting to scan text nodes from node ID: ${nodeId}`);
-  const node = await figma.getNodeByIdAsync(nodeId);
-  
-  if (!node) {
-    console.error(`Node with ID ${nodeId} not found`);
-    throw new Error(`Node with ID ${nodeId} not found`);
-  }
-
-  const textNodes = [];
-  
-  async function findTextNodes(node, parentPath = [], depth = 0) {
-    // Skip invisible nodes
-    if (node.visible === false) return;
-    
-    // Get the path to this node including its name
-    const nodePath = [...parentPath, node.name || `Unnamed ${node.type}`];
-    
-    if (node.type === 'TEXT') {
-      try {
-        // Safely extract font information to avoid Symbol serialization issues
-        let fontFamily = '';
-        let fontStyle = '';
-        
-        if (node.fontName) {
-          if (typeof node.fontName === 'object') {
-            if ('family' in node.fontName) fontFamily = node.fontName.family;
-            if ('style' in node.fontName) fontStyle = node.fontName.style;
+  async function scanTextNodes(nodeId) {
+    console.log(`Starting to scan text nodes from node ID: ${nodeId}`);
+    const node = await figma.getNodeByIdAsync(nodeId);
+
+    if (!node) {
+      console.error(`Node with ID ${nodeId} not found`);
+      throw new Error(`Node with ID ${nodeId} not found`);
+    }
+
+    const textNodes = [];
+
+    async function findTextNodes(node, parentPath = [], depth = 0) {
+      // Skip invisible nodes
+      if (node.visible === false) return;
+
+      // Get the path to this node including its name
+      const nodePath = [...parentPath, node.name || `Unnamed ${node.type}`];
+
+      if (node.type === "TEXT") {
+        try {
+          // Safely extract font information to avoid Symbol serialization issues
+          let fontFamily = "";
+          let fontStyle = "";
+
+          if (node.fontName) {
+            if (typeof node.fontName === "object") {
+              if ("family" in node.fontName) fontFamily = node.fontName.family;
+              if ("style" in node.fontName) fontStyle = node.fontName.style;
+            }
           }
+
+          // Create a safe representation of the text node with only serializable properties
+          const safeTextNode = {
+            id: node.id,
+            name: node.name || "Text",
+            type: node.type,
+            characters: node.characters,
+            fontSize: typeof node.fontSize === "number" ? node.fontSize : 0,
+            fontFamily: fontFamily,
+            fontStyle: fontStyle,
+            x: typeof node.x === "number" ? node.x : 0,
+            y: typeof node.y === "number" ? node.y : 0,
+            width: typeof node.width === "number" ? node.width : 0,
+            height: typeof node.height === "number" ? node.height : 0,
+            path: nodePath.join(" > "),
+            depth: depth,
+          };
+
+          // Only highlight the node if it's not being done via API
+          try {
+            // Safe way to create a temporary highlight without causing serialization issues
+            const originalFills = JSON.parse(JSON.stringify(node.fills));
+            node.fills = [
+              {
+                type: "SOLID",
+                color: { r: 1, g: 0.5, b: 0 },
+                opacity: 0.3,
+              },
+            ];
+
+            // Reset highlight after a short delay
+            setTimeout(() => {
+              try {
+                node.fills = originalFills;
+              } catch (err) {
+                console.error("Error resetting fills:", err);
+              }
+            }, 500);
+          } catch (highlightErr) {
+            console.error("Error highlighting text node:", highlightErr);
+            // Continue anyway, highlighting is just visual feedback
+          }
+
+          textNodes.push(safeTextNode);
+        } catch (nodeErr) {
+          console.error("Error processing text node:", nodeErr);
+          // Skip this node but continue with others
         }
-        
-        // Create a safe representation of the text node with only serializable properties
-        const safeTextNode = {
-          id: node.id,
-          name: node.name || 'Text',
-          type: node.type,
-          characters: node.characters,
-          fontSize: typeof node.fontSize === 'number' ? node.fontSize : 0,
-          fontFamily: fontFamily,
-          fontStyle: fontStyle,
-          x: typeof node.x === 'number' ? node.x : 0,
-          y: typeof node.y === 'number' ? node.y : 0,
-          width: typeof node.width === 'number' ? node.width : 0,
-          height: typeof node.height === 'number' ? node.height : 0,
-          path: nodePath.join(' > '),
-          depth: depth
-        };
-        
-        // Only highlight the node if it's not being done via API
-        try {
-          // Safe way to create a temporary highlight without causing serialization issues
-          const originalFills = JSON.parse(JSON.stringify(node.fills));
-          node.fills = [{
-            type: 'SOLID',
-            color: { r: 1, g: 0.5, b: 0 },
-            opacity: 0.3
-          }];
-          
-          // Reset highlight after a short delay
-          setTimeout(() => {
-            try {
-              node.fills = originalFills;
-            } catch (err) {
-              console.error('Error resetting fills:', err);
-            }
-          }, 500);
-        } catch (highlightErr) {
-          console.error('Error highlighting text node:', highlightErr);
-          // Continue anyway, highlighting is just visual feedback
+      }
+
+      // Recursively process children of container nodes
+      if ("children" in node) {
+        for (const child of node.children) {
+          await findTextNodes(child, nodePath, depth + 1);
         }
-        
-        textNodes.push(safeTextNode);
-      } catch (nodeErr) {
-        console.error('Error processing text node:', nodeErr);
-        // Skip this node but continue with others
       }
     }
-    
-    // Recursively process children of container nodes
-    if ('children' in node) {
-      for (const child of node.children) {
-        await findTextNodes(child, nodePath, depth + 1);
-      }
-    }
-  }
-  
-  try {
-    await findTextNodes(node);
-    
-    // 성공적으로 실행되었음을 클라이언트에 알림하고 텍스트 노드 데이터를 포함
-    return {
-      success: true,
-      message: `Scanned ${textNodes.length} text nodes.`,
-      count: textNodes.length,
-      textNodes: textNodes // 실제 텍스트 노드 데이터 포함
-    };
-  } catch (error) {
-    console.error('Error scanning text nodes:', error);
-    throw new Error(`Error scanning text nodes: ${error.message}`);
-  }
-}
-
-async function exportNodeAsImageLarge(params) {
-  const { nodeId, format = "PNG", scale = 1 } = params || {};
-
-  if (!nodeId) {
-    throw new Error("Missing nodeId parameter");
-  }
-
-  console.log(`[SERVER] Starting image export and upload for node ${nodeId} with format ${format} at scale ${scale}`);
-
-  try {
-    // Get the node information for the name
+
+    try {
+      await findTextNodes(node);
+
+      // if success, return the text nodes
+      return {
+        success: true,
+        message: `Scanned ${textNodes.length} text nodes.`,
+        count: textNodes.length,
+        textNodes: textNodes, // 실제 텍스트 노드 데이터 포함
+      };
+    } catch (error) {
+      console.error("Error scanning text nodes:", error);
+      throw new Error(`Error scanning text nodes: ${error.message}`);
+    }
+  }
+
+  async function executeCode(params) {
+    const { code } = params || {};
+    const byteLength = bytes.byteLength;
+    const byteRemainder = byteLength % 3;
+    const mainLength = byteLength - byteRemainder;
+
+    let a, b, c, d;
+    let chunk;
+
+    // Main loop deals with bytes in chunks of 3
+    for (let i = 0; i < mainLength; i = i + 3) {
+      // Combine the three bytes into a single integer
+      chunk = (bytes[i] << 16) | (bytes[i + 1] << 8) | bytes[i + 2];
+
+      // Use bitmasks to extract 6-bit segments from the triplet
+      a = (chunk & 16515072) >> 18; // 16515072 = (2^6 - 1) << 18
+      b = (chunk & 258048) >> 12; // 258048 = (2^6 - 1) << 12
+      c = (chunk & 4032) >> 6; // 4032 = (2^6 - 1) << 6
+      d = chunk & 63; // 63 = 2^6 - 1
+
+      // Convert the raw binary segments to the appropriate ASCII encoding
+      base64 += chars[a] + chars[b] + chars[c] + chars[d];
+    }
+
+    // Deal with the remaining bytes and padding
+    if (byteRemainder === 1) {
+      chunk = bytes[mainLength];
+
+      a = (chunk & 252) >> 2; // 252 = (2^6 - 1) << 2
+
+      // Set the 4 least significant bits to zero
+      b = (chunk & 3) << 4; // 3 = 2^2 - 1
+
+      base64 += chars[a] + chars[b] + "==";
+    } else if (byteRemainder === 2) {
+      chunk = (bytes[mainLength] << 8) | bytes[mainLength + 1];
+
+      a = (chunk & 64512) >> 10; // 64512 = (2^6 - 1) << 10
+      b = (chunk & 1008) >> 4; // 1008 = (2^6 - 1) << 4
+
+      // Set the 2 least significant bits to zero
+      c = (chunk & 15) << 2; // 15 = 2^4 - 1
+
+      base64 += chars[a] + chars[b] + chars[c] + "=";
+    }
+
+    return base64;
+  }
+
+  async function setCornerRadius(params) {
+    const { nodeId, radius, corners } = params || {};
+
+    if (!nodeId) {
+      throw new Error("Missing nodeId parameter");
+    }
+
+    if (radius === undefined) {
+      throw new Error("Missing radius parameter");
+    }
+
     const node = await figma.getNodeByIdAsync(nodeId);
     if (!node) {
       throw new Error(`Node not found with ID: ${nodeId}`);
     }
-    
-    // Export the node directly using the Figma API
-    const settings = {
-      format: format,
-      constraint: { type: "SCALE", value: scale },
-    };
-    
-    const bytes = await node.exportAsync(settings);
-    let mimeType;
-    switch (format) {
-      case "PNG":
-        mimeType = "image/png";
-        break;
-      case "JPG":
-        mimeType = "image/jpeg";
-        break;
-      case "SVG":
-        mimeType = "image/svg+xml";
-        break;
-      case "PDF":
-        mimeType = "application/pdf";
-        break;
-      default:
-        mimeType = "application/octet-stream";
-    }
-    
-    console.log(`[SERVER] Sending to UI for upload to server...`);
-    
-    if (!figma.ui) {
-      figma.showUI(__html__, { visible: false, width: 10, height: 10 });
-    }
-    
-    return new Promise((resolve, reject) => {
-      const messageId = Date.now().toString();
-      
-      const messageHandler = (msg) => {
-        if (msg.messageId !== messageId) return;
-        
-        if (msg.type === 'upload-complete' && msg.success) {
-          figma.ui.off('message', messageHandler);
-          console.log(`[SERVER] Upload completed via UI, imageId: ${msg.imageId}`);
-          
-          resolve({
-            nodeId,
-            format,
-            scale,
-            mimeType,
-            success: true,
-            imageId: msg.imageId,
-            imageUrl: msg.imageUrl
-          });
-        } 
-        else if (msg.type === 'upload-error') {
-          figma.ui.off('message', messageHandler);
-          console.error(`[SERVER] Upload failed via UI: ${msg.error}`);
-          
-          reject(new Error(`Error uploading image via UI: ${msg.error}`));
-        }
-      };
-      
-      figma.ui.on('message', messageHandler);
-      
-      figma.ui.postMessage({
-        type: 'upload-image',
-        bytes: Array.from(bytes),
-        mimeType: mimeType,
-        format: format,
-        nodeId: nodeId,
-        nodeName: node.name || 'image',
-        messageId: messageId
-      });
-      
-      setTimeout(() => {
-        figma.ui.off('message', messageHandler);
-        reject(new Error('Upload timeout via UI after 30 seconds'));
-      }, 30000);
-    });
-  } catch (error) {
-    console.error(`[SERVER] Error exporting node as image:`, error);
-    throw new Error(`Error exporting node to server: ${error.message}`);
-  }
-}
-
-async function executeCode(params) {
-  const { code } = params || {};
-=======
-  // Deal with the remaining bytes and padding
-  if (byteRemainder === 1) {
-    chunk = bytes[mainLength];
->>>>>>> 51c08d4d
-
-    a = (chunk & 252) >> 2; // 252 = (2^6 - 1) << 2
-
-    // Set the 4 least significant bits to zero
-    b = (chunk & 3) << 4; // 3 = 2^2 - 1
-
-    base64 += chars[a] + chars[b] + "==";
-  } else if (byteRemainder === 2) {
-    chunk = (bytes[mainLength] << 8) | bytes[mainLength + 1];
-
-    a = (chunk & 64512) >> 10; // 64512 = (2^6 - 1) << 10
-    b = (chunk & 1008) >> 4; // 1008 = (2^6 - 1) << 4
-
-    // Set the 2 least significant bits to zero
-    c = (chunk & 15) << 2; // 15 = 2^4 - 1
-
-    base64 += chars[a] + chars[b] + chars[c] + "=";
-  }
-
-  return base64;
-}
-
-async function setCornerRadius(params) {
-  const { nodeId, radius, corners } = params || {};
-
-  if (!nodeId) {
-    throw new Error("Missing nodeId parameter");
-  }
-
-  if (radius === undefined) {
-    throw new Error("Missing radius parameter");
-  }
-
-  const node = await figma.getNodeByIdAsync(nodeId);
-  if (!node) {
-    throw new Error(`Node not found with ID: ${nodeId}`);
-  }
-
-  // Check if node supports corner radius
-  if (!("cornerRadius" in node)) {
-    throw new Error(`Node does not support corner radius: ${nodeId}`);
-  }
-
-  // If corners array is provided, set individual corner radii
-  if (corners && Array.isArray(corners) && corners.length === 4) {
-    if ("topLeftRadius" in node) {
-      // Node supports individual corner radii
-      if (corners[0]) node.topLeftRadius = radius;
-      if (corners[1]) node.topRightRadius = radius;
-      if (corners[2]) node.bottomRightRadius = radius;
-      if (corners[3]) node.bottomLeftRadius = radius;
+
+    // Check if node supports corner radius
+    if (!("cornerRadius" in node)) {
+      throw new Error(`Node does not support corner radius: ${nodeId}`);
+    }
+
+    // If corners array is provided, set individual corner radii
+    if (corners && Array.isArray(corners) && corners.length === 4) {
+      if ("topLeftRadius" in node) {
+        // Node supports individual corner radii
+        if (corners[0]) node.topLeftRadius = radius;
+        if (corners[1]) node.topRightRadius = radius;
+        if (corners[2]) node.bottomRightRadius = radius;
+        if (corners[3]) node.bottomLeftRadius = radius;
+      } else {
+        // Node only supports uniform corner radius
+        node.cornerRadius = radius;
+      }
     } else {
-      // Node only supports uniform corner radius
+      // Set uniform corner radius
       node.cornerRadius = radius;
     }
-  } else {
-    // Set uniform corner radius
-    node.cornerRadius = radius;
-  }
-
-  return {
-    id: node.id,
-    name: node.name,
-    cornerRadius: "cornerRadius" in node ? node.cornerRadius : undefined,
-    topLeftRadius: "topLeftRadius" in node ? node.topLeftRadius : undefined,
-    topRightRadius: "topRightRadius" in node ? node.topRightRadius : undefined,
-    bottomRightRadius:
-      "bottomRightRadius" in node ? node.bottomRightRadius : undefined,
-    bottomLeftRadius:
-      "bottomLeftRadius" in node ? node.bottomLeftRadius : undefined,
-  };
-}
-
-async function setTextContent(params) {
-  const { nodeId, text } = params || {};
-
-  if (!nodeId) {
-    throw new Error("Missing nodeId parameter");
-  }
-
-  if (text === undefined) {
-    throw new Error("Missing text parameter");
-  }
-
-  const node = await figma.getNodeByIdAsync(nodeId);
-  if (!node) {
-    throw new Error(`Node not found with ID: ${nodeId}`);
-  }
-
-  if (node.type !== "TEXT") {
-    throw new Error(`Node is not a text node: ${nodeId}`);
-  }
-
-  try {
-    await figma.loadFontAsync(node.fontName);
-
-    await setCharacters(node, text);
 
     return {
       id: node.id,
       name: node.name,
-      characters: node.characters,
-      fontName: node.fontName,
+      cornerRadius: "cornerRadius" in node ? node.cornerRadius : undefined,
+      topLeftRadius: "topLeftRadius" in node ? node.topLeftRadius : undefined,
+      topRightRadius:
+        "topRightRadius" in node ? node.topRightRadius : undefined,
+      bottomRightRadius:
+        "bottomRightRadius" in node ? node.bottomRightRadius : undefined,
+      bottomLeftRadius:
+        "bottomLeftRadius" in node ? node.bottomLeftRadius : undefined,
     };
-  } catch (error) {
-    throw new Error(`Error setting text content: ${error.message}`);
-  }
-}
-
-// Initialize settings on load
-(async function initializePlugin() {
-  try {
-    const savedSettings = await figma.clientStorage.getAsync("settings");
-    if (savedSettings) {
-      if (savedSettings.serverPort) {
-        state.serverPort = savedSettings.serverPort;
+  }
+
+  async function setTextContent(params) {
+    const { nodeId, text } = params || {};
+
+    if (!nodeId) {
+      throw new Error("Missing nodeId parameter");
+    }
+
+    if (text === undefined) {
+      throw new Error("Missing text parameter");
+    }
+
+    const node = await figma.getNodeByIdAsync(nodeId);
+    if (!node) {
+      throw new Error(`Node not found with ID: ${nodeId}`);
+    }
+
+    if (node.type !== "TEXT") {
+      throw new Error(`Node is not a text node: ${nodeId}`);
+    }
+
+    try {
+      await figma.loadFontAsync(node.fontName);
+
+      await setCharacters(node, text);
+
+      return {
+        id: node.id,
+        name: node.name,
+        characters: node.characters,
+        fontName: node.fontName,
+      };
+    } catch (error) {
+      throw new Error(`Error setting text content: ${error.message}`);
+    }
+  }
+
+  // Initialize settings on load
+  (async function initializePlugin() {
+    try {
+      const savedSettings = await figma.clientStorage.getAsync("settings");
+      if (savedSettings) {
+        if (savedSettings.serverPort) {
+          state.serverPort = savedSettings.serverPort;
+        }
       }
-    }
-
-    // Send initial settings to UI
-    figma.ui.postMessage({
-      type: "init-settings",
-      settings: {
-        serverPort: state.serverPort,
-      },
-    });
-  } catch (error) {
-    console.error("Error loading settings:", error);
-  }
-})();
-
-function uniqBy(arr, predicate) {
-  const cb = typeof predicate === "function" ? predicate : (o) => o[predicate];
-  return [
-    ...arr
-      .reduce((map, item) => {
-        const key = item === null || item === undefined ? item : cb(item);
-
-        map.has(key) || map.set(key, item);
-
-        return map;
-      }, new Map())
-      .values(),
-  ];
-}
-const setCharacters = async (node, characters, options) => {
-  const fallbackFont = (options && options.fallbackFont) || {
-    family: "Inter",
-    style: "Regular",
-  };
-  try {
-    if (node.fontName === figma.mixed) {
-      if (options && options.smartStrategy === "prevail") {
-        const fontHashTree = {};
-        for (let i = 1; i < node.characters.length; i++) {
-          const charFont = node.getRangeFontName(i - 1, i);
-          const key = `${charFont.family}::${charFont.style}`;
-          fontHashTree[key] = fontHashTree[key] ? fontHashTree[key] + 1 : 1;
+
+      // Send initial settings to UI
+      figma.ui.postMessage({
+        type: "init-settings",
+        settings: {
+          serverPort: state.serverPort,
+        },
+      });
+    } catch (error) {
+      console.error("Error loading settings:", error);
+    }
+  })();
+
+  function uniqBy(arr, predicate) {
+    const cb =
+      typeof predicate === "function" ? predicate : (o) => o[predicate];
+    return [
+      ...arr
+        .reduce((map, item) => {
+          const key = item === null || item === undefined ? item : cb(item);
+
+          map.has(key) || map.set(key, item);
+
+          return map;
+        }, new Map())
+        .values(),
+    ];
+  }
+  const setCharacters = async (node, characters, options) => {
+    const fallbackFont = (options && options.fallbackFont) || {
+      family: "Inter",
+      style: "Regular",
+    };
+    try {
+      if (node.fontName === figma.mixed) {
+        if (options && options.smartStrategy === "prevail") {
+          const fontHashTree = {};
+          for (let i = 1; i < node.characters.length; i++) {
+            const charFont = node.getRangeFontName(i - 1, i);
+            const key = `${charFont.family}::${charFont.style}`;
+            fontHashTree[key] = fontHashTree[key] ? fontHashTree[key] + 1 : 1;
+          }
+          const prevailedTreeItem = Object.entries(fontHashTree).sort(
+            (a, b) => b[1] - a[1]
+          )[0];
+          const [family, style] = prevailedTreeItem[0].split("::");
+          const prevailedFont = {
+            family,
+            style,
+          };
+          await figma.loadFontAsync(prevailedFont);
+          node.fontName = prevailedFont;
+        } else if (options && options.smartStrategy === "strict") {
+          return setCharactersWithStrictMatchFont(
+            node,
+            characters,
+            fallbackFont
+          );
+        } else if (options && options.smartStrategy === "experimental") {
+          return setCharactersWithSmartMatchFont(
+            node,
+            characters,
+            fallbackFont
+          );
+        } else {
+          const firstCharFont = node.getRangeFontName(0, 1);
+          await figma.loadFontAsync(firstCharFont);
+          node.fontName = firstCharFont;
         }
-        const prevailedTreeItem = Object.entries(fontHashTree).sort(
-          (a, b) => b[1] - a[1]
-        )[0];
-        const [family, style] = prevailedTreeItem[0].split("::");
-        const prevailedFont = {
+      } else {
+        await figma.loadFontAsync({
+          family: node.fontName.family,
+          style: node.fontName.style,
+        });
+      }
+    } catch (err) {
+      console.warn(
+        `Failed to load "${node.fontName["family"]} ${node.fontName["style"]}" font and replaced with fallback "${fallbackFont.family} ${fallbackFont.style}"`,
+        err
+      );
+      await figma.loadFontAsync(fallbackFont);
+      node.fontName = fallbackFont;
+    }
+    try {
+      node.characters = characters;
+      return true;
+    } catch (err) {
+      console.warn(`Failed to set characters. Skipped.`, err);
+      return false;
+    }
+  };
+
+  const setCharactersWithStrictMatchFont = async (
+    node,
+    characters,
+    fallbackFont
+  ) => {
+    const fontHashTree = {};
+    for (let i = 1; i < node.characters.length; i++) {
+      const startIdx = i - 1;
+      const startCharFont = node.getRangeFontName(startIdx, i);
+      const startCharFontVal = `${startCharFont.family}::${startCharFont.style}`;
+      while (i < node.characters.length) {
+        i++;
+        const charFont = node.getRangeFontName(i - 1, i);
+        if (startCharFontVal !== `${charFont.family}::${charFont.style}`) {
+          break;
+        }
+      }
+      fontHashTree[`${startIdx}_${i}`] = startCharFontVal;
+    }
+    await figma.loadFontAsync(fallbackFont);
+    node.fontName = fallbackFont;
+    node.characters = characters;
+    console.log(fontHashTree);
+    await Promise.all(
+      Object.keys(fontHashTree).map(async (range) => {
+        console.log(range, fontHashTree[range]);
+        const [start, end] = range.split("_");
+        const [family, style] = fontHashTree[range].split("::");
+        const matchedFont = {
           family,
           style,
         };
-        await figma.loadFontAsync(prevailedFont);
-        node.fontName = prevailedFont;
-      } else if (options && options.smartStrategy === "strict") {
-        return setCharactersWithStrictMatchFont(node, characters, fallbackFont);
-      } else if (options && options.smartStrategy === "experimental") {
-        return setCharactersWithSmartMatchFont(node, characters, fallbackFont);
-      } else {
-        const firstCharFont = node.getRangeFontName(0, 1);
-        await figma.loadFontAsync(firstCharFont);
-        node.fontName = firstCharFont;
+        await figma.loadFontAsync(matchedFont);
+        return node.setRangeFontName(Number(start), Number(end), matchedFont);
+      })
+    );
+    return true;
+  };
+
+  const getDelimiterPos = (
+    str,
+    delimiter,
+    startIdx = 0,
+    endIdx = str.length
+  ) => {
+    const indices = [];
+    let temp = startIdx;
+    for (let i = startIdx; i < endIdx; i++) {
+      if (
+        str[i] === delimiter &&
+        i + startIdx !== endIdx &&
+        temp !== i + startIdx
+      ) {
+        indices.push([temp, i + startIdx]);
+        temp = i + startIdx + 1;
       }
-    } else {
-      await figma.loadFontAsync({
-        family: node.fontName.family,
-        style: node.fontName.style,
-      });
-    }
-  } catch (err) {
-    console.warn(
-      `Failed to load "${node.fontName["family"]} ${node.fontName["style"]}" font and replaced with fallback "${fallbackFont.family} ${fallbackFont.style}"`,
-      err
-    );
-    await figma.loadFontAsync(fallbackFont);
-    node.fontName = fallbackFont;
-  }
-  try {
-    node.characters = characters;
-    return true;
-  } catch (err) {
-    console.warn(`Failed to set characters. Skipped.`, err);
-    return false;
-  }
-};
-
-const setCharactersWithStrictMatchFont = async (
-  node,
-  characters,
-  fallbackFont
-) => {
-  const fontHashTree = {};
-  for (let i = 1; i < node.characters.length; i++) {
-    const startIdx = i - 1;
-    const startCharFont = node.getRangeFontName(startIdx, i);
-    const startCharFontVal = `${startCharFont.family}::${startCharFont.style}`;
-    while (i < node.characters.length) {
-      i++;
-      const charFont = node.getRangeFontName(i - 1, i);
-      if (startCharFontVal !== `${charFont.family}::${charFont.style}`) {
-        break;
-      }
-    }
-    fontHashTree[`${startIdx}_${i}`] = startCharFontVal;
-  }
-  await figma.loadFontAsync(fallbackFont);
-  node.fontName = fallbackFont;
-  node.characters = characters;
-  console.log(fontHashTree);
-  await Promise.all(
-    Object.keys(fontHashTree).map(async (range) => {
-      console.log(range, fontHashTree[range]);
-      const [start, end] = range.split("_");
-      const [family, style] = fontHashTree[range].split("::");
-      const matchedFont = {
-        family,
-        style,
-      };
-      await figma.loadFontAsync(matchedFont);
-      return node.setRangeFontName(Number(start), Number(end), matchedFont);
-    })
-  );
-  return true;
-};
-
-const getDelimiterPos = (str, delimiter, startIdx = 0, endIdx = str.length) => {
-  const indices = [];
-  let temp = startIdx;
-  for (let i = startIdx; i < endIdx; i++) {
-    if (
-      str[i] === delimiter &&
-      i + startIdx !== endIdx &&
-      temp !== i + startIdx
-    ) {
-      indices.push([temp, i + startIdx]);
-      temp = i + startIdx + 1;
-    }
-  }
-  temp !== endIdx && indices.push([temp, endIdx]);
-  return indices.filter(Boolean);
-};
-
-const buildLinearOrder = (node) => {
-  const fontTree = [];
-  const newLinesPos = getDelimiterPos(node.characters, "\n");
-  newLinesPos.forEach(([newLinesRangeStart, newLinesRangeEnd], n) => {
-    const newLinesRangeFont = node.getRangeFontName(
-      newLinesRangeStart,
-      newLinesRangeEnd
-    );
-    if (newLinesRangeFont === figma.mixed) {
-      const spacesPos = getDelimiterPos(
-        node.characters,
-        " ",
+    }
+    temp !== endIdx && indices.push([temp, endIdx]);
+    return indices.filter(Boolean);
+  };
+
+  const buildLinearOrder = (node) => {
+    const fontTree = [];
+    const newLinesPos = getDelimiterPos(node.characters, "\n");
+    newLinesPos.forEach(([newLinesRangeStart, newLinesRangeEnd], n) => {
+      const newLinesRangeFont = node.getRangeFontName(
         newLinesRangeStart,
         newLinesRangeEnd
       );
-      spacesPos.forEach(([spacesRangeStart, spacesRangeEnd], s) => {
-        const spacesRangeFont = node.getRangeFontName(
-          spacesRangeStart,
-          spacesRangeEnd
+      if (newLinesRangeFont === figma.mixed) {
+        const spacesPos = getDelimiterPos(
+          node.characters,
+          " ",
+          newLinesRangeStart,
+          newLinesRangeEnd
         );
-        if (spacesRangeFont === figma.mixed) {
+        spacesPos.forEach(([spacesRangeStart, spacesRangeEnd], s) => {
           const spacesRangeFont = node.getRangeFontName(
             spacesRangeStart,
-            spacesRangeStart[0]
+            spacesRangeEnd
           );
-          fontTree.push({
-            start: spacesRangeStart,
-            delimiter: " ",
-            family: spacesRangeFont.family,
-            style: spacesRangeFont.style,
+          if (spacesRangeFont === figma.mixed) {
+            const spacesRangeFont = node.getRangeFontName(
+              spacesRangeStart,
+              spacesRangeStart[0]
+            );
+            fontTree.push({
+              start: spacesRangeStart,
+              delimiter: " ",
+              family: spacesRangeFont.family,
+              style: spacesRangeFont.style,
+            });
+          } else {
+            fontTree.push({
+              start: spacesRangeStart,
+              delimiter: " ",
+              family: spacesRangeFont.family,
+              style: spacesRangeFont.style,
+            });
+          }
+        });
+      } else {
+        fontTree.push({
+          start: newLinesRangeStart,
+          delimiter: "\n",
+          family: newLinesRangeFont.family,
+          style: newLinesRangeFont.style,
+        });
+      }
+    });
+    return fontTree
+      .sort((a, b) => +a.start - +b.start)
+      .map(({ family, style, delimiter }) => ({ family, style, delimiter }));
+  };
+
+  const setCharactersWithSmartMatchFont = async (
+    node,
+    characters,
+    fallbackFont
+  ) => {
+    const rangeTree = buildLinearOrder(node);
+    const fontsToLoad = uniqBy(
+      rangeTree,
+      ({ family, style }) => `${family}::${style}`
+    ).map(({ family, style }) => ({
+      family,
+      style,
+    }));
+
+    await Promise.all([...fontsToLoad, fallbackFont].map(figma.loadFontAsync));
+
+    node.fontName = fallbackFont;
+    node.characters = characters;
+
+    let prevPos = 0;
+    rangeTree.forEach(({ family, style, delimiter }) => {
+      if (prevPos < node.characters.length) {
+        const delimeterPos = node.characters.indexOf(delimiter, prevPos);
+        const endPos =
+          delimeterPos > prevPos ? delimeterPos : node.characters.length;
+        const matchedFont = {
+          family,
+          style,
+        };
+        node.setRangeFontName(prevPos, endPos, matchedFont);
+        prevPos = endPos + 1;
+      }
+    });
+    return true;
+  };
+
+  async function cloneNode(params) {
+    const { nodeId, x, y } = params || {};
+
+    if (!nodeId) {
+      throw new Error("Missing nodeId parameter");
+    }
+
+    const node = await figma.getNodeByIdAsync(nodeId);
+    if (!node) {
+      throw new Error(`Node not found with ID: ${nodeId}`);
+    }
+
+    // Clone the node
+    const clone = node.clone();
+
+    // If x and y are provided, move the clone to that position
+    if (x !== undefined && y !== undefined) {
+      if (!("x" in clone) || !("y" in clone)) {
+        throw new Error(`Cloned node does not support position: ${nodeId}`);
+      }
+      clone.x = x;
+      clone.y = y;
+    }
+
+    // Add the clone to the same parent as the original node
+    if (node.parent) {
+      node.parent.appendChild(clone);
+    } else {
+      figma.currentPage.appendChild(clone);
+    }
+
+    return {
+      id: clone.id,
+      name: clone.name,
+      x: "x" in clone ? clone.x : undefined,
+      y: "y" in clone ? clone.y : undefined,
+      width: "width" in clone ? clone.width : undefined,
+      height: "height" in clone ? clone.height : undefined,
+    };
+  }
+
+  // Replace text in a specific node
+  async function replaceText(params) {
+    const { nodeId, text } = params || {};
+
+    if (!nodeId || !text || !Array.isArray(text)) {
+      throw new Error("Missing required parameters: nodeId and text array");
+    }
+
+    console.log(
+      `Starting text replacement for node: ${nodeId} with ${text.length} text replacements`
+    );
+
+    const results = [];
+    let successCount = 0;
+    let failureCount = 0;
+
+    // Process each text replacement
+    for (const replacement of text) {
+      if (!replacement.nodeId || replacement.text === undefined) {
+        failureCount++;
+        results.push({
+          success: false,
+          nodeId: replacement.nodeId || "unknown",
+          error: "Missing nodeId or text in replacement entry",
+        });
+        continue;
+      }
+
+      try {
+        console.log(
+          `Attempting to replace text in node: ${replacement.nodeId}`
+        );
+
+        // Get the text node to update
+        const textNode = await figma.getNodeByIdAsync(replacement.nodeId);
+
+        if (!textNode) {
+          failureCount++;
+          results.push({
+            success: false,
+            nodeId: replacement.nodeId,
+            error: `Node not found: ${replacement.nodeId}`,
           });
-        } else {
-          fontTree.push({
-            start: spacesRangeStart,
-            delimiter: " ",
-            family: spacesRangeFont.family,
-            style: spacesRangeFont.style,
+          console.error(`Text node not found: ${replacement.nodeId}`);
+          continue;
+        }
+
+        if (textNode.type !== "TEXT") {
+          failureCount++;
+          results.push({
+            success: false,
+            nodeId: replacement.nodeId,
+            error: `Node is not a text node: ${replacement.nodeId} (type: ${textNode.type})`,
+          });
+          console.error(
+            `Node is not a text node: ${replacement.nodeId} (type: ${textNode.type})`
+          );
+          continue;
+        }
+
+        // Save original text for the result
+        const originalText = textNode.characters;
+        console.log(`Original text: "${originalText}"`);
+        console.log(`Will translate to: "${replacement.text}"`);
+
+        try {
+          // Debug font information
+          console.log(
+            `Font info for node ${replacement.nodeId}:`,
+            textNode.fontName === figma.mixed
+              ? "Mixed fonts"
+              : JSON.stringify(textNode.fontName)
+          );
+
+          if (textNode.fontName === figma.mixed) {
+            // For mixed fonts, we need to load all fonts in the text
+            console.log(`Node has mixed fonts, loading all fonts...`);
+            const allFonts = textNode.getRangeAllFontNames(
+              0,
+              textNode.characters.length
+            );
+            console.log(`Found ${allFonts.length} fonts to load`);
+
+            // Load all fonts in parallel
+            await Promise.all(
+              allFonts.map(async (font) => {
+                console.log(`Loading font: ${JSON.stringify(font)}`);
+                try {
+                  await figma.loadFontAsync(font);
+                  console.log(
+                    `Successfully loaded font: ${JSON.stringify(font)}`
+                  );
+                } catch (fontErr) {
+                  console.error(
+                    `Error loading font ${JSON.stringify(font)}: ${
+                      fontErr.message
+                    }`
+                  );
+                  throw fontErr; // Re-throw to be caught by the outer try-catch
+                }
+              })
+            );
+          } else {
+            // For uniform fonts, just load it
+            console.log(`Loading font: ${JSON.stringify(textNode.fontName)}`);
+            await figma.loadFontAsync(textNode.fontName);
+            console.log(
+              `Successfully loaded font: ${JSON.stringify(textNode.fontName)}`
+            );
+          }
+
+          // Now that fonts are loaded, update the text content
+          console.log(`Setting new text: "${translation.text}"`);
+          textNode.characters = translation.text;
+          console.log(`Successfully set new text`);
+
+          successCount++;
+          results.push({
+            success: true,
+            nodeId: replacement.nodeId,
+            originalText: originalText,
+            translatedText: replacement.text,
+          });
+        } catch (fontError) {
+          console.error(
+            `Font loading or text update error: ${fontError.message}`
+          );
+          failureCount++;
+          results.push({
+            success: false,
+            nodeId: translation.nodeId,
+            error: `Error processing font or updating text: ${fontError.message}`,
+            fontInfo:
+              textNode.fontName === figma.mixed
+                ? "Mixed fonts"
+                : JSON.stringify(textNode.fontName),
           });
         }
-      });
-    } else {
-      fontTree.push({
-        start: newLinesRangeStart,
-        delimiter: "\n",
-        family: newLinesRangeFont.family,
-        style: newLinesRangeFont.style,
-      });
-    }
-  });
-  return fontTree
-    .sort((a, b) => +a.start - +b.start)
-    .map(({ family, style, delimiter }) => ({ family, style, delimiter }));
-};
-
-const setCharactersWithSmartMatchFont = async (
-  node,
-  characters,
-  fallbackFont
-) => {
-  const rangeTree = buildLinearOrder(node);
-  const fontsToLoad = uniqBy(
-    rangeTree,
-    ({ family, style }) => `${family}::${style}`
-  ).map(({ family, style }) => ({
-    family,
-    style,
-  }));
-
-  await Promise.all([...fontsToLoad, fallbackFont].map(figma.loadFontAsync));
-
-  node.fontName = fallbackFont;
-  node.characters = characters;
-
-  let prevPos = 0;
-  rangeTree.forEach(({ family, style, delimiter }) => {
-    if (prevPos < node.characters.length) {
-      const delimeterPos = node.characters.indexOf(delimiter, prevPos);
-      const endPos =
-        delimeterPos > prevPos ? delimeterPos : node.characters.length;
-      const matchedFont = {
-        family,
-        style,
-      };
-      node.setRangeFontName(prevPos, endPos, matchedFont);
-      prevPos = endPos + 1;
-    }
-  });
-  return true;
-};
-
-<<<<<<< HEAD
-
-// helper function for base64 encoding
-function customBase64Encode(bytes) {
-  const chars =
-    "ABCDEFGHIJKLMNOPQRSTUVWXYZabcdefghijklmnopqrstuvwxyz0123456789+/";
-  let base64 = "";
-
-  const byteLength = bytes.byteLength;
-  const byteRemainder = byteLength % 3;
-  const mainLength = byteLength - byteRemainder;
-
-  let a, b, c, d;
-  let chunk;
-
-  // Main loop deals with bytes in chunks of 3
-  for (let i = 0; i < mainLength; i = i + 3) {
-    // Combine the three bytes into a single integer
-    chunk = (bytes[i] << 16) | (bytes[i + 1] << 8) | bytes[i + 2];
-
-    // Use bitmasks to extract 6-bit segments from the triplet
-    a = (chunk & 16515072) >> 18; // 16515072 = (2^6 - 1) << 18
-    b = (chunk & 258048) >> 12; // 258048 = (2^6 - 1) << 12
-    c = (chunk & 4032) >> 6; // 4032 = (2^6 - 1) << 6
-    d = chunk & 63; // 63 = 2^6 - 1
-
-    // Convert the raw binary segments to the appropriate ASCII encoding
-    base64 += chars[a] + chars[b] + chars[c] + chars[d];
-  }
-
-  // Deal with the remaining bytes and padding
-  if (byteRemainder === 1) {
-    chunk = bytes[mainLength];
-
-    a = (chunk & 252) >> 2; // 252 = (2^6 - 1) << 2
-
-    // Set the 4 least significant bits to zero
-    b = (chunk & 3) << 4; // 3 = 2^2 - 1
-
-    base64 += chars[a] + chars[b] + "==";
-  } else if (byteRemainder === 2) {
-    chunk = (bytes[mainLength] << 8) | bytes[mainLength + 1];
-
-    a = (chunk & 64512) >> 10; // 64512 = (2^6 - 1) << 10
-    b = (chunk & 1008) >> 4; // 1008 = (2^6 - 1) << 4
-
-    // Set the 2 least significant bits to zero
-    c = (chunk & 15) << 2; // 15 = 2^4 - 1
-
-    base64 += chars[a] + chars[b] + chars[c] + "=";
-  }
-
-  return base64;
-}
-
-=======
->>>>>>> 51c08d4d
-// Add the cloneNode function implementation
-async function cloneNode(params) {
-  const { nodeId, x, y } = params || {};
-
-  if (!nodeId) {
-    throw new Error("Missing nodeId parameter");
-  }
-
-  const node = await figma.getNodeByIdAsync(nodeId);
-  if (!node) {
-    throw new Error(`Node not found with ID: ${nodeId}`);
-  }
-
-  // Clone the node
-  const clone = node.clone();
-
-  // If x and y are provided, move the clone to that position
-  if (x !== undefined && y !== undefined) {
-    if (!("x" in clone) || !("y" in clone)) {
-      throw new Error(`Cloned node does not support position: ${nodeId}`);
-    }
-    clone.x = x;
-    clone.y = y;
-  }
-
-  // Add the clone to the same parent as the original node
-  if (node.parent) {
-    node.parent.appendChild(clone);
-  } else {
-    figma.currentPage.appendChild(clone);
-  }
-
-  return {
-    id: clone.id,
-    name: clone.name,
-    x: "x" in clone ? clone.x : undefined,
-    y: "y" in clone ? clone.y : undefined,
-    width: "width" in clone ? clone.width : undefined,
-    height: "height" in clone ? clone.height : undefined,
-  };
-<<<<<<< HEAD
-}
-
-// Replace text in a specific node
-async function replaceText(params) {
-  const { nodeId, text } = params || {};
-
-  if (!nodeId || !text || !Array.isArray(text)) {
-    throw new Error("Missing required parameters: nodeId and text array");
-  }
-
-  console.log(`Starting text replacement for node: ${nodeId} with ${text.length} text replacements`);
-  
-  const results = [];
-  let successCount = 0;
-  let failureCount = 0;
-  
-  // Process each text replacement
-  for (const replacement of text) {
-    if (!replacement.nodeId || replacement.text === undefined) {
-      failureCount++;
-      results.push({
-        success: false,
-        nodeId: replacement.nodeId || 'unknown',
-        error: 'Missing nodeId or text in replacement entry'
-      });
-      continue;
-    }
-    
-    try {
-      console.log(`Attempting to replace text in node: ${replacement.nodeId}`);
-      
-      // Get the text node to update
-      const textNode = await figma.getNodeByIdAsync(replacement.nodeId);
-      
-      if (!textNode) {
+      } catch (error) {
+        console.error(
+          `General error handling node ${replacement.nodeId}: ${error.message}`
+        );
         failureCount++;
         results.push({
           success: false,
           nodeId: replacement.nodeId,
-          error: `Node not found: ${replacement.nodeId}`
-        });
-        console.error(`Text node not found: ${replacement.nodeId}`);
-        continue;
-      }
-      
-      if (textNode.type !== 'TEXT') {
-        failureCount++;
-        results.push({
-          success: false,
-          nodeId: replacement.nodeId,
-          error: `Node is not a text node: ${replacement.nodeId} (type: ${textNode.type})`
-        });
-        console.error(`Node is not a text node: ${replacement.nodeId} (type: ${textNode.type})`);
-        continue;
-      }
-      
-      // Save original text for the result
-      const originalText = textNode.characters;
-      console.log(`Original text: "${originalText}"`);
-      console.log(`Will translate to: "${replacement.text}"`);
-      
-      try {
-        // Debug font information
-        console.log(`Font info for node ${replacement.nodeId}:`, 
-                    textNode.fontName === figma.mixed ? 'Mixed fonts' : JSON.stringify(textNode.fontName));
-        
-        if (textNode.fontName === figma.mixed) {
-          // For mixed fonts, we need to load all fonts in the text
-          console.log(`Node has mixed fonts, loading all fonts...`);
-          const allFonts = textNode.getRangeAllFontNames(0, textNode.characters.length);
-          console.log(`Found ${allFonts.length} fonts to load`);
-          
-          // Load all fonts in parallel
-          await Promise.all(allFonts.map(async (font) => {
-            console.log(`Loading font: ${JSON.stringify(font)}`);
-            try {
-              await figma.loadFontAsync(font);
-              console.log(`Successfully loaded font: ${JSON.stringify(font)}`);
-            } catch (fontErr) {
-              console.error(`Error loading font ${JSON.stringify(font)}: ${fontErr.message}`);
-              throw fontErr; // Re-throw to be caught by the outer try-catch
-            }
-          }));
-        } else {
-          // For uniform fonts, just load it
-          console.log(`Loading font: ${JSON.stringify(textNode.fontName)}`);
-          await figma.loadFontAsync(textNode.fontName);
-          console.log(`Successfully loaded font: ${JSON.stringify(textNode.fontName)}`);
-        }
-        
-        // Now that fonts are loaded, update the text content
-        console.log(`Setting new text: "${translation.text}"`);
-        textNode.characters = translation.text;
-        console.log(`Successfully set new text`);
-        
-        successCount++;
-        results.push({
-          success: true,
-          nodeId: replacement.nodeId,
-          originalText: originalText,
-          translatedText: replacement.text
-        });
-      } catch (fontError) {
-        console.error(`Font loading or text update error: ${fontError.message}`);
-        failureCount++;
-        results.push({
-          success: false,
-          nodeId: translation.nodeId,
-          error: `Error processing font or updating text: ${fontError.message}`,
-          fontInfo: textNode.fontName === figma.mixed ? 'Mixed fonts' : JSON.stringify(textNode.fontName)
+          error: `Error applying replacement: ${error.message}`,
         });
       }
-    } catch (error) {
-      console.error(`General error handling node ${replacement.nodeId}: ${error.message}`);
-      failureCount++;
-      results.push({
-        success: false,
-        nodeId: replacement.nodeId,
-        error: `Error applying replacement: ${error.message}`
-      });
-    }
-  }
-  
-  console.log(`Replacement complete: ${successCount} successful, ${failureCount} failed`);
-  
-  return {
-    success: successCount > 0,
-    nodeId: nodeId,
-    replacementsApplied: successCount,
-    replacementsFailed: failureCount,
-    totalReplacements: replacements.length,
-    results: results
-  };
-}
-=======
-}
->>>>>>> 51c08d4d
+    }
+
+    console.log(
+      `Replacement complete: ${successCount} successful, ${failureCount} failed`
+    );
+
+    return {
+      success: successCount > 0,
+      nodeId: nodeId,
+      replacementsApplied: successCount,
+      replacementsFailed: failureCount,
+      totalReplacements: replacements.length,
+      results: results,
+    };
+  }
+}